--- conflicted
+++ resolved
@@ -307,50 +307,34 @@
     , filepath
   default-language: Haskell2010
 
-<<<<<<< HEAD
-test-suite TestCoreGraph
-  type: exitcode-stdio-1.0
-  main-is: TestCoreGraph.hs
-  hs-source-dirs:
-      test
-  default-extensions:
-      BangPatterns
-      ConstraintKinds
-      ExistentialQuantification
-      FlexibleContexts
-      FlexibleInstances
-      GADTs
-      ImplicitParams
-      ImportQualifiedPost
-      Rank2Types
-      TupleSections
-      TypeFamilies
-  ghc-options: -O2 -Wno-unrecognised-pragmas -threaded -rtsopts -with-rtsopts=-N
-=======
 test-suite FeynmanSpecs
   type: exitcode-stdio-1.0
   main-is: Spec.hs
   other-modules:
       AlgebraLinearSpec
+      GraphSpec
   hs-source-dirs:
       test
   default-extensions:
-      GADTs
-      ExistentialQuantification
-      FlexibleContexts
-      FlexibleInstances
-  ghc-options: -O2 -threaded -rtsopts -with-rtsopts=-N
+      BangPatterns
+      ConstraintKinds
+      ExistentialQuantification
+      FlexibleContexts
+      FlexibleInstances
+      GADTs
+      ImplicitParams
+      ImportQualifiedPost
+      Rank2Types
+      TupleSections
+      TypeFamilies
+  ghc-options: -O2 -Wno-unrecognised-pragmas -threaded -rtsopts -with-rtsopts=-N
   build-tool-depends:
       hspec-discover:hspec-discover
->>>>>>> 6ddd733a
-  build-depends:
-      Feynman
-    , QuickCheck
-    , base
-    , containers
-<<<<<<< HEAD
-=======
+  build-depends:
+      Feynman
+    , QuickCheck
+    , base
+    , containers
     , hspec
->>>>>>> 6ddd733a
     , mtl
   default-language: Haskell2010