--- conflicted
+++ resolved
@@ -1,26 +1,8 @@
 cabal-version: 2.2
 
-<<<<<<< HEAD
-source-repository head
-  type:              git
-  location:          https://github.com/meamy/feynman
-
-library
-  ghc-options:         -O2
-  default-extensions:  GADTs,
-                       ExistentialQuantification,
-                       FlexibleContexts,
-                       FlexibleInstances
-  hs-source-dirs:      src
-  exposed-modules:     Feynman.Control,
-                       Feynman.Core,
-                       Feynman.Circuits,
-                       Feynman.Util.Unicode,
-=======
 -- This file has been generated from package.yaml by hpack version 0.37.0.
 --
 -- see: https://github.com/sol/hpack
->>>>>>> 46841a7b
 
 name:           Feynman
 version:        0.1.0.0
@@ -41,33 +23,9 @@
 extra-source-files:
     README.md
 
-<<<<<<< HEAD
-                       Feynman.Synthesis.Phase,
-                       Feynman.Synthesis.Reversible,
-                       Feynman.Synthesis.Reversible.Parallel,
-                       Feynman.Synthesis.Reversible.Gray,
-                       Feynman.Synthesis.Pathsum.AncillaAware,
-                       Feynman.Synthesis.Pathsum.Clifford,
-                       Feynman.Synthesis.Pathsum.Unitary,
-                       Feynman.Synthesis.Pathsum.Util,
-                       Feynman.Synthesis.XAG,
-                       Feynman.Synthesis.XAG.Graph,
-                       Feynman.Synthesis.XAG.MinMultSat,
-                       Feynman.Synthesis.XAG.SDCODC,
-                       Feynman.Synthesis.XAG.Simplify,
-                       Feynman.Synthesis.XAG.Subgraph,
-                       Feynman.Synthesis.XAG.Util,
-
-                       Feynman.Optimization.Swaps,
-                       Feynman.Optimization.PhaseFold,
-                       Feynman.Optimization.StateFold,
-                       Feynman.Optimization.TPar,
-                       Feynman.Optimization.Clifford,
-=======
 source-repository head
   type: git
   location: https://github.com/meamy/feynman
->>>>>>> 46841a7b
 
 library
   exposed-modules:
@@ -83,6 +41,7 @@
       Feynman.Algebra.Polynomial.Multivariate.Groebner
       Feynman.Algebra.Polynomial.Univariate
       Feynman.Circuits
+      Feynman.Control
       Feynman.Core
       Feynman.Frontend.DotQC
       Feynman.Frontend.OpenQASM.Lexer
@@ -99,12 +58,21 @@
       Feynman.Optimization.StateFold
       Feynman.Optimization.Swaps
       Feynman.Optimization.TPar
+      Feynman.Synthesis.Pathsum.AncillaAware
       Feynman.Synthesis.Pathsum.Clifford
       Feynman.Synthesis.Pathsum.Unitary
+      Feynman.Synthesis.Pathsum.Util
       Feynman.Synthesis.Phase
       Feynman.Synthesis.Reversible
       Feynman.Synthesis.Reversible.Gray
       Feynman.Synthesis.Reversible.Parallel
+      Feynman.Synthesis.XAG
+      Feynman.Synthesis.XAG.Graph
+      Feynman.Synthesis.XAG.MinMultSat
+      Feynman.Synthesis.XAG.SDCODC
+      Feynman.Synthesis.XAG.Simplify
+      Feynman.Synthesis.XAG.Subgraph
+      Feynman.Synthesis.XAG.Util
       Feynman.Util.Unicode
       Feynman.Verification.Symbolic
   hs-source-dirs:
@@ -155,28 +123,6 @@
     , mtl
   default-language: Haskell2010
 
-<<<<<<< HEAD
-  build-tools:         alex, happy
-  build-depends:       QuickCheck >= 2.8.2,
-                       array >= 0.5.1.0,
-                       base >= 4.9,
-                       bv,
-                       bytestring,
-                       containers >= 0.6.3.1,
-                       fast-digits >= 0.2.1.0,
-                       fin >= 0.1.1,
-                       ghc-prim >= 0.5.0.0,
-                       integer-gmp >= 1.0.0.1,
-                       minisat-solver,
-                       mtl,
-                       parsec >= 3.0,
-                       parsec3-numbers,
-                       random,
-                       random,
-                       vec
-  default-language:    Haskell2010
-  
-=======
 executable ar21
   main-is: ar21.hs
   hs-source-dirs:
@@ -193,32 +139,6 @@
     , containers
     , mtl
   default-language: Haskell2010
->>>>>>> 46841a7b
-
--- executable feyncount
---   main-is:             FeynCount.hs
---   buildable:           True
---   ghc-options:         -O2
---   default-extensions:  GADTs,
---                        ExistentialQuantification,
---                        FlexibleContexts,
---                        FlexibleInstances
---   hs-source-dirs:      tools
---   other-modules:       Benchmarks
---   build-depends:       Feynman,
---                        QuickCheck >= 2.8.2,
---                        ansi-terminal,
---                        array >= 0.5.1.0,
---                        base,
---                        bv,
---                        bytestring,
---                        containers >= 0.6.3.1,
---                        deepseq,
---                        directory,
---                        filepath,
---                        random
---   default-language:    Haskell2010
-
 
 executable feynopt
   main-is: FeynOpt.hs
