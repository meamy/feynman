--- conflicted
+++ resolved
@@ -312,16 +312,12 @@
   type: exitcode-stdio-1.0
   main-is: Spec.hs
   other-modules:
-<<<<<<< HEAD
-      AlgebraLinearSpec
-      GraphSpec
-=======
       Arbitrary.Clifford
       Arbitrary.CliffordT
       Specs.AlgebraLinearSpec
+      Specs.GraphSpec
       Specs.SynthesisPathsumCliffordSpec
       Specs.SynthesisPathsumUnitarySpec
->>>>>>> 7d1c579a
   hs-source-dirs:
       test
   default-extensions:
