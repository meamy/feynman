{-# LANGUAGE MultiParamTypeClasses #-}
{-# LANGUAGE PatternSynonyms #-}
{-# LANGUAGE ViewPatterns #-}
{-# LANGUAGE OverloadedStrings #-}
{-# LANGUAGE ExplicitForAll #-}
{-# LANGUAGE Rank2Types #-}

{-|
Module      : Balanced
Description : Amplitude-balanced path sums
Copyright   : (c) Matthew Amy, 2020
Maintainer  : matt.e.amy@gmail.com
Stability   : experimental
Portability : portable
-}

module Feynman.Algebra.Pathsum.Balanced where

import Data.List
import qualified Data.Set as Set
import Data.Ratio
import Data.Semigroup
import Control.Monad (mzero, msum)
import Data.Maybe (maybeToList)
import Data.Complex (Complex(..), mkPolar)
import Data.Bits (shiftL)
import Data.Map (Map, (!))
import qualified Data.Map as Map
import Data.String (IsString(..))
import Data.Tuple (swap)
import Data.Functor.Identity

import qualified Feynman.Util.Unicode as U
import Feynman.Algebra.Base
import Feynman.Algebra.Polynomial (degree)
import Feynman.Algebra.Polynomial.Multilinear

{-----------------------------------
 Variables
 -----------------------------------}

-- | Variables are either input variables or path variables. The distinction
--   is due to the binding structure of our pathsum representation, and moreover
--   improves readability
data Var = IVar !Int | PVar !Int | FVar !String deriving (Eq, Ord)

instance Show Var where
  show (IVar i) = U.sub "x" $ fromIntegral i
  show (PVar i) = U.sub "y" $ fromIntegral i
  show (FVar x) = x

instance IsString Var where
  fromString = FVar

instance Ord (Monomial Var repr) where
  compare = lexOrd

-- | Convenience function for the string representation of the 'i'th input variable
ivar :: Int -> String
ivar = show . IVar

-- | Convenience function for the string representation of the 'i'th path variable
pvar :: Int -> String
pvar = show . PVar

-- | Construct an integer shift for input variables
shiftI :: Int -> (Var -> Var)
shiftI i = shiftAll i 0

-- | Construct an integer shift for path variables
shiftP :: Int -> (Var -> Var)
shiftP j = shiftAll 0 j

-- | General shift. Constructs a substitution from shift values for I and P
shiftAll :: Int -> Int -> (Var -> Var)
shiftAll i j = go
  where go (IVar i') = IVar (i + i')
        go (PVar j') = PVar (j + j')

-- | Check if a variable is an input
isI :: Var -> Bool
isI (IVar _) = True
isI _        = False

-- | Check if a variable is a path variable
isP :: Var -> Bool
isP (PVar _) = True
isP _        = False

-- | Check if a variable is a free variable
isF :: Var -> Bool
isF (FVar _) = True
isF _        = False

-- | Get the string of a free variable
unF :: Var -> String
unF (FVar s) = s
unF _        = error "Not a free variable"

{-----------------------------------
 Path sums
 -----------------------------------}

-- | Path sums of the form
--   \(\frac{1}{\sqrt{2}^k}\sum_{y\in\mathbb{Z}_2^m}e^{i\pi P(x, y)}|f(x, y)\rangle\)
data Pathsum g = Pathsum {
  sde       :: !Int,
  inDeg     :: !Int,
  outDeg    :: !Int,
  pathVars  :: !Int,
  phasePoly :: !(PseudoBoolean Var g),
  outVals   :: ![SBool Var]
  } deriving (Eq)

instance (Show g, Eq g, Periodic g, Real g) => Show (Pathsum g) where
  show sop = inputstr ++ scalarstr ++ sumstr ++ amplitudestr ++ statestr
    where inputstr = case inDeg sop of
            0 -> ""
            1 -> U.ket (ivar 0) ++ " " ++ U.mapsto ++ " "
            2 -> U.ket (ivar 0) ++ U.ket (ivar 1) ++ " " ++ U.mapsto ++ " "
            j -> U.ket (ivar 0) ++ U.dots ++ U.ket (ivar (j-1)) ++ " " ++ U.mapsto ++ " "
          scalarstr = case compare (sde sop) 0 of
            LT -> U.sup ("(" ++ U.rt2 ++ ")") (fromIntegral . abs $ sde sop)
            EQ -> if (inDeg sop == 0 && outDeg sop == 0 && phasePoly sop == 0) then "1" else ""
            GT -> U.sup ("1/(" ++ U.rt2 ++ ")") (fromIntegral $ sde sop)
          sumstr = case pathVars sop of
            0 -> ""
            1 -> U.sum ++ "[" ++ pvar 0 ++ "]"
            2 -> U.sum ++ "[" ++ pvar 0 ++ pvar 1 ++ "]"
            j -> U.sum ++ "[" ++ pvar 0 ++ U.dots ++ pvar (j-1) ++ "]"
          amplitudestr = case order (phasePoly sop) of
            0 -> U.e ++ "^" ++ U.i ++ U.pi ++ "{" ++ show (phasePoly sop) ++ "}"
            1 -> ""
            2 -> "(-1)^{" ++ show (makeIntegral 1 $ phasePoly sop) ++ "}"
            4 -> U.i ++ "^{" ++ show (makeIntegral 2 $ phasePoly sop) ++ "}"
            8 -> U.omega ++ "^{" ++ show (makeIntegral 4 $ phasePoly sop) ++ "}"
            j -> U.sub U.zeta j ++ "^{" ++ show (makeIntegral j $ phasePoly sop) ++ "}"
          statestr = concatMap (U.ket . show) $ outVals sop

-- | Convenience function for pretty printing
makeIntegral :: Real g => Integer -> PseudoBoolean v g -> PseudoBoolean v Integer
makeIntegral i = cast (\a -> numerator $ toRational a * toRational i)

-- | Retrieve the internal path variables
internalPaths :: Pathsum g -> [Var]
internalPaths sop = [PVar i | i <- [0..pathVars sop - 1]] \\ outVars
  where outVars = Set.toList . Set.unions . map vars $ outVals sop

-- | Retrieve the free variables
freeVars :: Pathsum g -> [String]
freeVars sop = map unF . Set.toList . Set.filter isF . foldr (Set.union) Set.empty $ xs
  where xs = (vars $ phasePoly sop):(map vars $ outVals sop)

-- | Checks if the path sum is (trivially) the identity
isTrivial :: (Eq g, Num g) => Pathsum g -> Bool
isTrivial sop = sop == identity (inDeg sop)

-- | (To be deprecated) Drops constant term from the phase polynomial
dropGlobalPhase :: (Eq g, Num g) => Pathsum g -> Pathsum g
dropGlobalPhase sop = sop { phasePoly = dropConstant $ phasePoly sop }

-- | (To be deprecated) Drops the phase polynomial
dropPhase :: (Eq g, Num g) => Pathsum g -> Pathsum g
dropPhase sop = sop { phasePoly = 0 }

-- | (To be deprecated) Drops normalization
dropAmplitude :: Pathsum g -> Pathsum g
dropAmplitude sop = sop { sde = 0 }

-- | (For debugging) Returns the number of terms in a path sum
numTerms :: Pathsum g -> Int
numTerms sop = foldl' (+) (countTerms $ phasePoly sop) [countTerms f | f <- outVals sop]
  where countTerms = length . toTermList

{-----------------------------------
 Lenses
 -----------------------------------}

-- | The type of lenses. Coincides with the lens library definition
type Lens a b = forall f. Functor f => (b -> f b) -> a -> f a

-- | Lens for lists
ix :: Int -> Lens [a] a
ix i f xs = fmap go $ f (xs!!i) where
  go a = map (\(b,j) -> if j == i then a else b) (zip xs [0..])

-- | Lens for the output state
state :: Lens (Pathsum g) [SBool Var]
state f sop = fmap go $ f (outVals sop) where
  go vals = sop { outVals = vals }

-- | Setter over a lens. Coincides with the lens library function
over :: Lens a b -> (b -> b) -> a -> a
over lens f a = runIdentity $ (lens $ Identity . f) a

-- | Set a value at a point over a lens
set :: Lens a b -> b -> a -> a
set lens b = over lens (const b)

{----------------------------
 Constructors
 ----------------------------}

-- | Construct an 'n'-qubit identity operator
identity :: (Eq g, Num g) => Int -> Pathsum g
identity n = Pathsum 0 n n 0 0 [ofVar (IVar i) | i <- [0..n-1]]

-- | Construct a (symbolic) state
ket :: (Eq g, Num g) => [SBool String] -> Pathsum g
ket xs = Pathsum 0 0 (fromIntegral $ length xs) 0 0 $ map (rename FVar) xs

-- | Initialize a fresh ancilla
initialize :: (Eq g, Num g) => FF2 -> Pathsum g
initialize b = ket [constant b]

{-# INLINE initialize #-}

-- | Construct a uniform superposition of classical states of a given form
superposition :: (Eq g, Num g) => [SBool String] -> Pathsum g
superposition xs = Pathsum k 0 n k 0 $ map (rename sub) xs
  where n   = length xs
        k   = Set.size fv
        fv  = Set.unions $ map vars xs
        sub = ((Map.fromList [(v, PVar i) | (v, i) <- zip (Set.toList fv) [0..]])!)

-- | Construct a classical transformation from the free variables of 'xs' to 'xs'
--   Effectively binds the free variables in 'state xs'
compute :: (Eq g, Num g) => [SBool String] -> Pathsum g
compute xs = Pathsum 0 (Set.size fv) (length xs) 0 0 $ map (rename sub) xs
  where fv  = Set.unions $ map vars xs
        sub = ((Map.fromList [(v, IVar i) | (v, i) <- zip (Set.toList fv) [0..]])!)

-- | Breaks the connection between inputs and outputs by mapping
--   any input basis state to the maximally mixed state. Non-unitary
disconnect :: (Eq g, Num g) => Int -> Pathsum g
disconnect n = Pathsum n n n n 0 [ofVar $ PVar i | i <- [0..n-1]]

-- | Construct a permutation
permutation :: (Eq g, Num g) => [Int] -> Pathsum g
permutation xs
  | all (\i -> i >= 0 && i <= n) xs = Pathsum 0 n n 0 0 (map (ofVar . IVar) xs)
  | otherwise = error "permutation: Input not a permutation"
  where n = length xs

-- | Construct an n-ary unit
etaN :: (Eq g, Num g) => Int -> Pathsum g
etaN n = Pathsum 0 0 (2*n) n 0 $ xs ++ xs
  where xs = map (ofVar . PVar) [0..n-1]

{----------------------------
 Dual constructors
 ----------------------------}

-- | Construct a (symbolic) state destructor
bra :: (Eq g, Abelian g) => [SBool String] -> Pathsum g
bra xs = Pathsum (2*m) m 0 m (lift $ p) []
  where m         = fromIntegral $ length xs
        p         = foldr (+) 0 . map go $ zip [0..] xs
        go (i, v) = ofVar (PVar i) * (ofVar (IVar i) + (rename fromString v))

-- | Alternate state destructor with fewer paths but a more complicated polynomial
unstateAlt :: (Eq g, Abelian g) => [SBool String] -> Pathsum g
unstateAlt xs = Pathsum 2 (fromIntegral $ length xs) 0 1 (lift $ y*(1 + p)) []
  where y = ofVar (PVar 0)
        p = foldr (*) 1 . map valF $ zip xs [0..]
        valF (val, i) = 1 + (rename fromString val) + ofVar (IVar i)

-- | Dagger of initialize -- i.e. unnormalized post-selection
postselect :: (Eq g, Abelian g) => FF2 -> Pathsum g
postselect b = bra [constant b]

{-# INLINE postselect #-}

-- | Select on a classical state of a given form
unsuper :: (Eq g, Abelian g) => [SBool String] -> Pathsum g
unsuper xs = Pathsum (2*m + n) m 0 (m+n) poly []
  where m    = length xs
        n    = Set.size fv
        fv   = Set.unions $ map vars xs
        sub  = ((Map.fromList [(v, PVar (m + i)) | (v, i) <- zip (Set.toList fv) [0..]])!)
        poly = foldr (+) zero $ map constructTerm [0..m-1]
        constructTerm i = lift $ ofVar (PVar i) * (ofVar (IVar i) + rename sub (xs!!i))

-- | Invert a classical transformation
uncompute :: (Eq g, Abelian g) => [SBool String] -> Pathsum g
uncompute xs = Pathsum (2*m) m n (m+n) poly [ofVar (PVar $ m + i) | i <- [0..n-1]]
  where m    = length xs
        n    = Set.size fv
        fv   = Set.unions $ map vars xs
        sub  = ((Map.fromList [(v, PVar (m + i)) | (v, i) <- zip (Set.toList fv) [0..]])!)
        poly = foldr (+) zero $ map constructTerm [0..m-1]
        constructTerm i = lift $ ofVar (PVar i) * (ofVar (IVar i) + rename sub (xs!!i))

-- | Construct an inverse permutation
unpermutation :: (Eq g, Num g) => [Int] -> Pathsum g
unpermutation = permutation . snd . unzip . sort . map swap . zip [0..]

-- | Construct an n-ary co-unit
epsilonN :: (Eq g, Abelian g) => Int -> Pathsum g
epsilonN n = Pathsum (2*n) (2*n) 0 n (lift poly) []
  where poly = sum $ map f [0..n-1]
        f i  = ofVar (PVar i) * (ofVar (IVar i) + ofVar (IVar $ n+i))

{----------------------------
 Constants
 ----------------------------}

-- | \(\sqrt{2}\)
root2 :: (Eq g, Abelian g, Dyadic g) => Pathsum g
root2 = Pathsum 0 0 0 1 ((-constant (half * half)) + distribute half (ofVar (PVar 0))) []

-- | \(1/\sqrt{2}\)
roothalf :: (Eq g, Abelian g, Dyadic g) => Pathsum g
roothalf = Pathsum 1 0 0 0 0 []

-- | \(i\)
iunit :: (Eq g, Abelian g, Dyadic g) => Pathsum g
iunit = Pathsum 0 0 0 0 (constant half) []

-- | \(-i\)
minusi :: (Eq g, Abelian g, Dyadic g) => Pathsum g
minusi = Pathsum 0 0 0 0 (constant (-1 * half)) []

-- | \(e^{i\pi/4}\)
omega :: (Eq g, Abelian g, Dyadic g) => Pathsum g
omega = Pathsum 0 0 0 0 (constant (half * half)) []

-- | \(e^{-i\pi/4}\)
omegabar :: (Eq g, Abelian g, Dyadic g) => Pathsum g
omegabar = Pathsum 0 0 0 0 (constant (-1 * half * half)) []

-- | A fresh, 0-valued ancilla
fresh :: (Eq g, Num g) => Pathsum g
fresh = Pathsum 0 0 1 0 0 [0]

-- | The dagger of fresh
unfresh :: (Eq g, Abelian g) => Pathsum g
unfresh = dagger fresh

-- | The unit, \(\eta\)
eta :: (Eq g, Num g) => Pathsum g
eta = Pathsum 0 0 2 1 0 [ofVar (PVar 0), ofVar (PVar 0)]

-- | The co-unit, \(\epsilon\)
epsilon :: (Eq g, Abelian g) => Pathsum g
epsilon = Pathsum 2 2 0 1 p []
  where p = lift $ ofVar (PVar 0) * (ofVar (IVar 0) + ofVar (IVar 1))

{----------------------------
 Matrices
 ----------------------------}

-- | X gate
xgate :: (Eq g, Num g) => Pathsum g
xgate = Pathsum 0 1 1 0 0 [1 + ofVar (IVar 0)]

-- | Z gate
zgate :: (Eq g, Abelian g) => Pathsum g
zgate = Pathsum 0 1 1 0 p [ofVar (IVar 0)]
  where p = lift $ ofVar (IVar 0)

-- | Y gate
ygate :: (Eq g, Abelian g, Dyadic g) => Pathsum g
ygate = Pathsum 0 1 1 0 p [1 + ofVar (IVar 0)]
  where p = constant half + (lift $ ofVar (IVar 0))

-- | S gate
sgate :: (Eq g, Abelian g, Dyadic g) => Pathsum g
sgate = Pathsum 0 1 1 0 p [ofVar (IVar 0)]
  where p = distribute half (ofVar (IVar 0))

-- | S* gate
sdggate :: (Eq g, Abelian g, Dyadic g) => Pathsum g
sdggate = Pathsum 0 1 1 0 p [ofVar (IVar 0)]
  where p = distribute (-half) (ofVar (IVar 0))

-- | T gate
tgate :: (Eq g, Abelian g, Dyadic g) => Pathsum g
tgate = Pathsum 0 1 1 0 p [ofVar (IVar 0)]
  where p = distribute (half*half) (ofVar (IVar 0))

-- | T* gate
tdggate :: (Eq g, Abelian g, Dyadic g) => Pathsum g
tdggate = Pathsum 0 1 1 0 p [ofVar (IVar 0)]
  where p = distribute (-half*half) (ofVar (IVar 0))

-- | Alternate T gate
tgateAlt :: (Eq g, Abelian g, Dyadic g) => Pathsum g
tgateAlt = Pathsum 2 1 1 2 p [ofVar (IVar 0)]
  where p = lift (x*y + y*z) + distribute (half*half) z
        x = ofVar (IVar 0)
        y = ofVar (PVar 0)
        z = ofVar (PVar 1)

-- | Alternate T* gate
tdggateAlt :: (Eq g, Abelian g, Dyadic g) => Pathsum g
tdggateAlt = Pathsum 2 1 1 2 p [ofVar (IVar 0)]
  where p = lift (x*y + y*z) + distribute (-half*half) z
        x = ofVar (IVar 0)
        y = ofVar (PVar 0)
        z = ofVar (PVar 1)

-- | R_k gate
rkgate :: (Eq g, Abelian g, Dyadic g) => Int -> Pathsum g
rkgate k = Pathsum 0 1 1 0 p [ofVar (IVar 0)]
  where p = distribute (fromDyadic $ dyadic 1 k) (ofVar (IVar 0))

-- | R_z gate
rzgate :: (Eq g, Abelian g, Dyadic g) => g -> Pathsum g
rzgate theta = Pathsum 0 1 1 0 p [ofVar (IVar 0)]
  where p = distribute theta (ofVar (IVar 0))

-- | H gate
hgate :: (Eq g, Abelian g, Dyadic g) => Pathsum g
hgate = Pathsum 1 1 1 1 p [ofVar (PVar 0)]
  where p = lift $ (ofVar $ IVar 0) * (ofVar $ PVar 0)

-- | CNOT gate
cxgate :: (Eq g, Num g) => Pathsum g
cxgate = Pathsum 0 2 2 0 0 [x0, x0+x1]
  where x0 = ofVar $ IVar 0
        x1 = ofVar $ IVar 1

-- | CZ gate
czgate :: (Eq g, Abelian g, Dyadic g) => Pathsum g
czgate = Pathsum 0 2 2 0 p [x0, x1]
  where p = lift $ x0 * x1
        x0 = ofVar $ IVar 0
        x1 = ofVar $ IVar 1

-- | Toffoli gate
ccxgate :: (Eq g, Num g) => Pathsum g
ccxgate = Pathsum 0 3 3 0 0 [x0, x1, x2 + x0*x1]
  where x0 = ofVar $ IVar 0
        x1 = ofVar $ IVar 1
        x2 = ofVar $ IVar 2

-- | CCZ gate
cczgate :: (Eq g, Abelian g, Dyadic g) => Pathsum g
cczgate = Pathsum 0 3 3 0 p [x0, x1, x2]
  where p = lift $ x0 * x1 * x2
        x0 = ofVar $ IVar 0
        x1 = ofVar $ IVar 1
        x2 = ofVar $ IVar 2

-- | k-control Toffoli gate
mctgate :: (Eq g, Num g) => Int -> Pathsum g
mctgate k = Pathsum 0 (k+1) (k+1) 0 0 (ctrls ++ [t + foldr (*) 1 ctrls])
  where ctrls = [ofVar (IVar i) | i <- [0..k-1]]
        t     = ofVar $ IVar k

-- | k-control Z gate
mczgate :: (Eq g, Abelian g, Dyadic g) => Int -> Pathsum g
mczgate k = Pathsum 0 k k 0 p ctrls
  where ctrls = [ofVar (IVar i) | i <- [0..k-1]]
        p     = lift $ (foldr (*) 1 ctrls)

-- | n-qubit R_z gate
rzNgate :: (Eq g, Abelian g, Dyadic g) => g -> Int -> Pathsum g
rzNgate theta k = Pathsum 0 k k 0 p ctrls
  where ctrls = [ofVar (IVar i) | i <- [0..k-1]]
        p     = distribute theta (foldr (*) 1 ctrls)

-- | SWAP gate
swapgate :: (Eq g, Num g) => Pathsum g
swapgate = Pathsum 0 2 2 0 0 [x1, x0]
  where x0 = ofVar $ IVar 0
        x1 = ofVar $ IVar 1

-- | CH gate
chgate :: (Eq g, Abelian g, Dyadic g) => Pathsum g
chgate = Pathsum 1 2 2 1 p [x1, x2 + x1*x2 + x1*y]
  where p = distribute (-half*half) (1 + x1) +
            distribute half (lift $ (1 + x1) * y) +
            (lift $ x1 * x2 * y)
        x1 = ofVar $ IVar 0
        x2 = ofVar $ IVar 1
        y = ofVar $ PVar 0

{----------------------------
 Applicative style
 ----------------------------}

-- | apply an X gate
applyX :: (Eq g, Abelian g, Dyadic g) => Int -> Pathsum g -> Pathsum g
applyX i (Pathsum s d o p pp ovals) = Pathsum s d o p pp ovals'
  where ovals' = over (ix i) (+ 1) ovals

-- | apply a Z gate
applyZ :: (Eq g, Abelian g, Dyadic g) => Int -> Pathsum g -> Pathsum g
applyZ i (Pathsum s d o p pp ovals) = Pathsum s d o p pp' ovals
  where pp' = pp + distribute 1 (ovals!!i)

-- | apply a Y gate
applyY :: (Eq g, Abelian g, Dyadic g) => Int -> Pathsum g -> Pathsum g
applyY i (Pathsum s d o p pp ovals) = Pathsum s d o p pp' ovals'
  where ovals' = over (ix i) (+ 1) ovals
        pp'    = pp + distribute 1 (ovals!!i) + constant half

-- | apply an S gate
applyS :: (Eq g, Abelian g, Dyadic g) => Int -> Pathsum g -> Pathsum g
applyS i (Pathsum s d o p pp ovals) = Pathsum s d o p pp' ovals
  where pp' = pp + distribute half (ovals!!i)

-- | apply an Sdg gate
applySdg :: (Eq g, Abelian g, Dyadic g) => Int -> Pathsum g -> Pathsum g
applySdg i (Pathsum s d o p pp ovals) = Pathsum s d o p pp' ovals
  where pp' = pp + distribute (-half) (ovals!!i)

-- | apply a T gate
applyT :: (Eq g, Abelian g, Dyadic g) => Int -> Pathsum g -> Pathsum g
applyT i (Pathsum s d o p pp ovals) = Pathsum s d o p pp' ovals
  where pp' = pp + distribute (half*half) (ovals!!i)

-- | apply a Tdg gate
applyTdg :: (Eq g, Abelian g, Dyadic g) => Int -> Pathsum g -> Pathsum g
applyTdg i (Pathsum s d o p pp ovals) = Pathsum s d o p pp' ovals
  where pp' = pp + distribute (-half*half) (ovals!!i)

-- | apply an Rk gate
applyRk :: (Eq g, Abelian g, Dyadic g) => Int -> Int -> Pathsum g -> Pathsum g
applyRk k i (Pathsum s d o p pp ovals) = Pathsum s d o p pp' ovals
  where pp' = pp + distribute (fromDyadic $ dyadic 1 k) (ovals!!i)

-- | apply an Rz gate
applyRz :: (Eq g, Abelian g, Dyadic g) => g -> Int -> Pathsum g -> Pathsum g
applyRz theta i (Pathsum s d o p pp ovals) = Pathsum s d o p pp' ovals
  where pp' = pp + distribute (theta) (ovals!!i)

-- | apply an H gate
applyH :: (Eq g, Abelian g, Dyadic g) => Int -> Pathsum g -> Pathsum g
applyH i (Pathsum s d o p pp ovals) = Pathsum (s+1) d o (p+1) pp' ovals'
  where pp'    = pp + distribute 1 ((ovals!!i) * (ofVar $ PVar p))
        ovals' = set (ix i) (ofVar (PVar p)) ovals

-- | apply a CZ gate
applyCZ :: (Eq g, Abelian g, Dyadic g) => Int -> Int -> Pathsum g -> Pathsum g
applyCZ i j (Pathsum s d o p pp ovals) = Pathsum s d o p pp' ovals
  where pp' = pp + distribute 1 (ovals!!i * ovals!!j)

-- | apply a CX gate
applyCX :: (Eq g, Abelian g, Dyadic g) => Int -> Int -> Pathsum g -> Pathsum g
applyCX i j (Pathsum s d o p pp ovals) = Pathsum s d o p pp ovals' where
  ovals' = over (ix j) (+ ovals!!i) ovals

-- | apply a CCZ gate
applyCCZ :: (Eq g, Abelian g, Dyadic g) => Int -> Int -> Int -> Pathsum g -> Pathsum g
applyCCZ i j k (Pathsum s d o p pp ovals) = Pathsum s d o p pp' ovals
  where pp' = pp + distribute 1 (ovals!!i * ovals!!j * ovals!!k)

-- | apply a CCX gate
applyCCX :: (Eq g, Abelian g, Dyadic g) => Int -> Int -> Int -> Pathsum g -> Pathsum g
applyCCX i j k (Pathsum s d o p pp ovals) = Pathsum s d o p pp ovals' where
  ovals' = over (ix k) (+ ovals!!i * ovals!!j) ovals

-- | apply a Swap gate
applySwap :: (Eq g, Abelian g, Dyadic g) => Int -> Int -> Pathsum g -> Pathsum g
applySwap i j (Pathsum s d o p pp ovals) = Pathsum s d o p pp ovals' where
  ovals' = set (ix i) (ovals!!j) $ set (ix j) (ovals!!i) ovals

-- | apply a multiply controlled Toffoli gate
applyMCT :: (Eq g, Abelian g, Dyadic g) => [Int] -> Int -> Pathsum g -> Pathsum g
applyMCT xs t (Pathsum s d o p pp ovals) = Pathsum s d o p pp ovals' where
  ovals' = over (ix t) (+ foldr (*) 1 (map (ovals!!) xs)) ovals

-- | apply a multiply controlled Z gate
applyMCZ :: (Eq g, Abelian g, Dyadic g) => [Int] -> Pathsum g -> Pathsum g
applyMCZ xs (Pathsum s d o p pp ovals) = Pathsum s d o p pp' ovals where
  pp' = pp + distribute 1 (foldr (*) 1 (map (ovals!!) xs))

-- | apply a multiply controlled Rz gate
applyMCRz :: (Eq g, Abelian g, Dyadic g) => g -> [Int] -> Pathsum g -> Pathsum g
applyMCRz theta xs (Pathsum s d o p pp ovals) = Pathsum s d o p pp' ovals where
  pp' = pp + distribute (theta) (foldr (*) 1 (map (ovals!!) xs))

{----------------------------
 Spiders
 ----------------------------}

-- | Z spider with /n/ inputs and /m/ outputs
zSpider :: (Eq g, Abelian g, Dyadic g) => g -> Int -> Int -> Pathsum g
zSpider a n m = Pathsum (2*n) n m (n+1) pp (replicate m z) where
  z   = ofVar (PVar n)
  pp  = distribute (a) z + distribute 1 (foldr (+) 0 tms)
  tms = [ofVar (PVar i) * (ofVar (IVar i) + z) | i <- [0..n-1]]

-- | X spider with /n/ inputs and /m/ outputs
xSpider :: (Eq g, Abelian g, Dyadic g) => g -> Int -> Int -> Pathsum g
xSpider a n m = hIn .> (zSpider a n m) .> hOut where
  hIn  = foldr (<>) 0 (replicate n hgate)
  hOut = foldr (<>) 0 (replicate m hgate)

-- | (a phase variant of the) H spider with /n/ inputs and /m/ outputs
hSpider :: (Eq g, Abelian g, Dyadic g) => g -> Int -> Int -> Pathsum g
hSpider a n m = Pathsum 0 n m m pp ovals where
  ovals = [ofVar (PVar j) | j <- [0..m-1]]
  pp    = distribute a $ foldr (*) 1 $ [ofVar (IVar i) | i <- [0..n-1]] ++ ovals

{----------------------------
 Channels
 ----------------------------}

-- | Choi matrix of computational basis measurement
measureGate :: (Eq g, Abelian g) => Pathsum g
measureGate = Pathsum 2 2 2 1 (lift $ y * (x0 + x1)) [x0, x1]
  where x0 = ofVar $ IVar 0
        x1 = ofVar $ IVar 1
        y  = ofVar $ PVar 0

-- | Applicative version of the Choi matrix.
--
--   Requires the index of the corresponding input and output
applyMeasure :: (Eq g, Abelian g, Dyadic g) => Int -> Int -> Pathsum g -> Pathsum g
applyMeasure i j (Pathsum s d o p pp ovals) = Pathsum (s+2) d o (p+1) pp' ovals where
  pp' = pp + (lift $ y * (ovals!!i + ovals!!j))
  y   = ofVar $ PVar p

-- | Trace out a qubit in a vectorized density matrix.
--
--   Requires the index of the corresponding input and output.
--
--   Effectively "closes the loop" if the density matrix was generated
--   by an eta on an operator. More generally represents a linear operator
--          X \otimes Y -> Y
--   corresponding to a measurement on X followed by dropping X
traceOut :: (Eq g, Abelian g) => Int -> Int -> Pathsum g -> Pathsum g
traceOut i j sop@(Pathsum s d o p pp ovals) = sop .> embed epsilon (o-2) mp (\_ -> 0) where
  mp 0 = i
  mp 1 = j

{----------------------------
 Bind, unbind, and subst
 ----------------------------}

-- | Bind some collection of free variables in a path sum
bind :: (Foldable f, Eq g, Abelian g) => f String -> Pathsum g -> Pathsum g
<<<<<<< HEAD
bind = flip (foldl go)
=======
bind = flip (foldl' go)
>>>>>>> aa2205f7
  where go sop x =
          let v = IVar $ inDeg sop in
            sop { inDeg = (inDeg sop) + 1,
                  phasePoly = subst (FVar x) (ofVar v) (phasePoly sop),
                  outVals = map (subst (FVar x) (ofVar v)) (outVals sop) }

-- | Sum over some collection of free variables in a path sum
sumover :: (Foldable f, Eq g, Abelian g) => f String -> Pathsum g -> Pathsum g
sumover = flip (foldl go)
  where go sop x =
          let v = PVar $ pathVars sop in
            sop { pathVars = (pathVars sop) + 1,
                  phasePoly = subst (FVar x) (ofVar v) (phasePoly sop),
                  outVals = map (subst (FVar x) (ofVar v)) (outVals sop) }

-- | Close a path sum by binding all free variables
close :: (Eq g, Abelian g) => Pathsum g -> Pathsum g
close sop = bind (freeVars sop) sop

-- | Unbind (instantiate) some collection of inputs
unbind :: (Foldable f, Eq g, Abelian g) => f Int -> Pathsum g -> Pathsum g
unbind xs (Pathsum a b c d e f) = Pathsum a (b - length xs) c d e' f' where
  e'  = substMany sub e
  f'  = map (substMany sub) f
  sub = \v -> Map.findWithDefault (ofVar v) v tmp
  tmp = snd $ foldr buildMap (0, Map.empty) [0..b-1]
  buildMap i (j, acc) = case i `elem` xs of
    True  -> (j, Map.insert (IVar i) (ofVar . FVar $ "#" ++ show (IVar i)) acc)
    False -> (j+1, Map.insert (IVar i) (ofVar . IVar $ j) acc)

-- | Open a path sum by instantiating all inputs
open :: (Eq g, Abelian g) => Pathsum g -> Pathsum g
open sop = unbind [0..(inDeg sop) - 1] sop

-- | Substitute a monomial with a symbolic Boolean expression throughout
--
--   This is generally not a very safe thing to do. Convenience for certain
--   local transformations
substitute :: (Eq g, Abelian g) => [Var] -> SBool Var -> Pathsum g -> Pathsum g
substitute xs p (Pathsum a b c d e f) = Pathsum a b c d e' f' where
  e' = substMonomial xs p e
  f' = map (substMonomial xs p) f

{----------------------------
 Operators
 ----------------------------}

-- | Return the projector for a state
projector :: (Eq g, Abelian g) => Pathsum g -> Pathsum g
projector sop@(Pathsum a b c d e f)
  | b /= 0 = error "Projector must be applied to a state"
  | otherwise = dagger sop .> sop

-- | Return the dual of a path sum
dualize :: (Eq g, Abelian g) => Pathsum g -> Pathsum g
dualize sop@(Pathsum a b c d e f) = inSOP .> midSOP .> outSOP
  where inSOP  = tensor (identity c) (etaN b)
        midSOP = tensor (tensor (identity c) sop) (identity b)
        outSOP = tensor (epsilonN c) (identity b)

-- | Return the (column) vectorized path sum. By convention we place the inputs
--   first (i.e. f : A -> B becomes vectorize f : A* \otimes B)
vectorize :: (Eq g, Abelian g) => Pathsum g -> Pathsum g
vectorize sop@(Pathsum a b c d e f) = etaN b .> tensor (identity b) sop

-- | Return the (row) vectorized path sum. By convention we place the outputs
--   first (i.e. f : A -> B becomes vectorize f : A* \otimes B)
covectorize :: (Eq g, Abelian g) => Pathsum g -> Pathsum g
covectorize sop@(Pathsum a b c d e f) = tensor (identity c) sop .> epsilonN c

-- | Take the dagger of a path sum
dagger :: (Eq g, Abelian g) => Pathsum g -> Pathsum g
dagger (Pathsum a b c d e f) = dualize $ Pathsum a b c d (-e) f

-- | Take the conjugate (c.f., lower star) of a path sum
conjugate :: (Eq g, Abelian g) => Pathsum g -> Pathsum g
conjugate (Pathsum a b c d e f) = Pathsum a b c d (-e) f

-- | Trace a square morphism. Throws an error if the input and outputs are not
--   the same size
trace :: (Eq g, Abelian g) => Pathsum g -> Pathsum g
trace sop@(Pathsum a b c d e f)
  | b /= c = error "Can't trace a non-square operator"
  | otherwise = etaN b .> tensor (identity b) sop .> epsilonN b

-- | Trace out the first qubit. Throws an error if the input is a vector
ptrace :: (Eq g, Abelian g) => Pathsum g -> Pathsum g
ptrace sop@(Pathsum a b c d e f)
  | b < 1 || c < 1 = error "Can't partial trace a vector"
  | otherwise = tensor eta (identity $ b-1) .>
                tensor (identity 1) sop .>
                tensor epsilon (identity $ c-1)

-- | Turn a pure state into a density matrix. Throws an error if the input is not
--   a column vector
densify :: (Eq g, Abelian g) => Pathsum g -> Pathsum g
densify sop@(Pathsum a b c d e f)
  | b /= 0 = error "Can't densify an operator "
  | otherwise = dagger sop .> sop

-- | Turn a (single-qubit) Choi matrix into a CPM-style linear operator
unChoi :: (Eq g, Abelian g) => Pathsum g -> Pathsum g
unChoi sop@(Pathsum a b c d e f)
  | b /= 2 || c /= 2 = error "Only single-qubit channels currently supported"
  | otherwise        = tensor eta swapgate .>
                       tensor (identity 1) (tensor sop $ identity 1) .>
                       tensor swapgate epsilon

-- | Turn a unitary operator into a channel. That is, f becomes f_* \otimes f
channelize :: (Eq g, Abelian g) => Pathsum g -> Pathsum g
channelize sop = tensor (conjugate sop) sop

-- | Construct a controlled path sum
controlled :: (Eq g, Abelian g) => Pathsum g -> Pathsum g
controlled sop@(Pathsum a b c d e f) = Pathsum a (b+1) (c+1) d e' f' where
  shift   = shiftI 1
  x       = ofVar $ IVar 0
  e'      = (lift x)*(renameMonotonic shift e)
  f'      = [lift x] ++ (map g . zip [1..] . map (renameMonotonic shift) $ f)
  g (i,y) = (ofVar $ IVar i) + x*((ofVar $ IVar i) + y)

-- attempt at making controlled work with hgate
controlled' :: (Eq g, Abelian g, Dyadic g) => Pathsum g -> Pathsum g
controlled' sop = Pathsum a (b+1) (c+1) d e' f' where
  Pathsum a b c d e f = until balanced balancePathsum sop
  shift   = shiftI 1
  x       = ofVar $ IVar 0
  e'      = (lift x)*(renameMonotonic shift e) + (foldr (+) 0 . replicate a $ (distribute (-half*half) (1 + x)))
            + (foldr (+) 0 . map (\i -> distribute half . lift $ (1+x) * (ofVar $ PVar i) ) $ [0..a-1])
  f'      = [lift x] ++ (map g . zip [1..] . map (renameMonotonic shift) $ f)
  g (i,y) = (ofVar $ IVar i) + x*((ofVar $ IVar i) + y)

  balanced (Pathsum a _ _ d _ _) = a == d
  balancePathsum sop@(Pathsum a _ _ d _ _)
    | a < d  = sop <> oneA
    | a > d  = sop <> oneD
    | a == d = sop
  oneA = Pathsum 2 0 0 1 0 []
  oneD = Pathsum 1 0 0 2 ( distribute (half * half) (ofVar $ PVar 0)
                         + distribute (half * half) (ofVar $ PVar 0) 
                         + distribute (half * half) (ofVar $ PVar 0) 
                         + distribute (half * half) (ofVar $ PVar 1) 
                         + (constant (-half))) []

controlledN :: (Eq g, Abelian g, Dyadic g) => Int -> Pathsum g -> Pathsum g
controlledN 0 sop = sop
controlledN n sop = Pathsum a (b+n) (c+n) d e' f' where
  Pathsum a b c d e f = until balanced balancePathsum sop
  shift               = shiftI n
  xs                  = map (\i -> ofVar $ IVar i) $ [0..n-1]
  prodxs              = foldr (*) 1 xs
  e'                  = (lift prodxs) * (renameMonotonic shift e) 
                        + (foldr (+) 0 . replicate a $ (distribute (-half*half) (1 + prodxs)))
                        + (foldr (+) 0 . map (\i -> distribute half . lift $ (1 + prodxs) * (ofVar $ PVar i) ) $ [0..a-1])
  f'                  = map lift xs ++ (map g . zip [n..] . map (renameMonotonic shift) $ f)
  g (i,y)             = (ofVar $ IVar i) + prodxs*((ofVar $ IVar i) + y)

  balanced (Pathsum a _ _ d _ _) = a == d
  balancePathsum sop@(Pathsum a _ _ d _ _)
    | a < d  = sop <> oneA
    | a > d  = sop <> oneD
    | a == d = sop
  oneA = Pathsum 2 0 0 1 0 []
  oneD = Pathsum 1 0 0 2 ( distribute (half * half) (ofVar $ PVar 0)
                         + distribute (half * half) (ofVar $ PVar 0)
                         + distribute (half * half) (ofVar $ PVar 0)
                         + distribute (half * half) (ofVar $ PVar 1)
                         + (constant (-half))) []

-- | Attempt to add two path sums. Only succeeds if the resulting sum is balanced
--   and the dimensions match.
plusMaybe :: (Eq g, Abelian g) => Pathsum g -> Pathsum g -> Maybe (Pathsum g)
plusMaybe sop sop'
  | inDeg sop  /= inDeg sop'                                       = Nothing
  | outDeg sop /= outDeg sop'                                      = Nothing
  | (sde sop) + 2*(pathVars sop') /= (sde sop') + 2*(pathVars sop) = Nothing
  | otherwise = Just $ Pathsum sde' inDeg' outDeg' pathVars' phasePoly' outVals'
  where sde'       = (sde sop) + 2*(pathVars sop')
        inDeg'     = inDeg sop
        outDeg'    = outDeg sop
        pathVars'  = (pathVars sop) + (pathVars sop') + 1
        y          = ofVar $ PVar (pathVars' - 1)
        phasePoly' = (lift y)*(phasePoly sop) +
                     (lift (1+y))*(renameMonotonic shift $ phasePoly sop')
        outVals'   = map (\(a,b) -> b + y*(a + b)) $
                       zip (outVals sop) (map (renameMonotonic shift) $ outVals sop')
        shift x    = case x of
          PVar i -> PVar $ i + (pathVars sop)
          _      -> x

-- | Construct the sum of two path sums. Raises an error if the sums are incompatible
plus :: (Eq g, Abelian g) => Pathsum g -> Pathsum g -> Pathsum g
plus sop sop' = case plusMaybe sop sop' of
  Nothing    -> error "Incompatible path sums"
  Just sop'' -> sop''

-- | Compose two path sums in parallel
tensor :: (Eq g, Num g) => Pathsum g -> Pathsum g -> Pathsum g
tensor sop sop' = Pathsum sde' inDeg' outDeg' pathVars' phasePoly' outVals'
  where sde'       = (sde sop) + (sde sop')
        inDeg'     = (inDeg sop) + (inDeg sop')
        outDeg'    = (outDeg sop) + (outDeg sop')
        pathVars'  = (pathVars sop) + (pathVars sop')
        phasePoly' = (phasePoly sop) + (renameMonotonic shift $ phasePoly sop')
        outVals'   = (outVals sop) ++ (map (renameMonotonic shift) $ outVals sop')
        shift x    = case x of
          IVar i -> IVar $ i + (inDeg sop)
          PVar i -> PVar $ i + (pathVars sop)
          _      -> x

-- | Attempt to compose two path sums in sequence. Only succeeds if the dimensions
--   are compatible (i.e. if the out degree of the former is the in degree of the
--   latter)
timesMaybe :: (Eq g, Abelian g) => Pathsum g -> Pathsum g -> Maybe (Pathsum g)
timesMaybe sop sop'
  | outDeg sop /= inDeg sop' = Nothing
  | otherwise = Just $ Pathsum sde' inDeg' outDeg' pathVars' phasePoly' outVals'
  where sde'       = (sde sop) + (sde sop')
        inDeg'     = inDeg sop
        outDeg'    = outDeg sop'
        pathVars'  = (pathVars sop) + (pathVars sop')
        phasePoly' = (phasePoly sop) +
                     (substMany sub . renameMonotonic shift $ phasePoly sop')
        outVals'   = (map (substMany sub . renameMonotonic shift) $ outVals sop')
        shift x    = case x of
          PVar i -> PVar $ i + (pathVars sop)
          _      -> x
        sub x      = case x of
          IVar i -> (outVals sop)!!i
          _      -> ofVar x

-- | Compose two path sums in sequence. Throws an error if the dimensions are
--   not compatible
times :: (Eq g, Abelian g) => Pathsum g -> Pathsum g -> Pathsum g
times sop sop' = case timesMaybe sop sop' of
  Nothing    -> error "Incompatible path sum dimensions"
  Just sop'' -> sop''

-- | Left-to-right composition
(.>) :: (Eq g, Abelian g) => Pathsum g -> Pathsum g -> Pathsum g
(.>) = times

infixr 5 .>

-- | Scale the normalization factor
renormalize :: Int -> Pathsum g -> Pathsum g
renormalize k (Pathsum a b c d e f) = Pathsum (a + k) b c d e f

-- | Embed a path sum into a larger space with a specified input and
--   output embedding.
embed :: (Eq g, Abelian g) => Pathsum g -> Int -> (Int -> Int) -> (Int -> Int) -> Pathsum g
embed sop n embedIn embedOut
  | n < 0     = error "Can't embed in smaller space"
  | otherwise = inPerm .> tensor (identity n) sop .> outPerm where
      mIn = inDeg sop
      ins = map embedIn [0..mIn-1]
      inPerm  = permutation $ ([0..mIn+n-1] \\ ins) ++ ins
      mOut = outDeg sop
      outs = map embedOut [0..mOut-1]
      outPerm = unpermutation $ ([0..mOut+n-1] \\ outs) ++ outs

-- | Drop a qubit
discard :: Eq g => Int -> Pathsum g -> Pathsum g
discard i sop@(Pathsum a b c d e f) = Pathsum a b' c' d e f' where
  b' = if i < b then b-1 else b
  c' = if i < c then c-1 else c
  f' = snd . unzip . filter (\(j,_) -> i /= j) $ zip [0..] f

{--------------------------
 Type class instances
 --------------------------}
  
instance (Eq g, Num g) => Semigroup (Pathsum g) where
  (<>) = tensor

instance (Eq g, Num g) => Monoid (Pathsum g) where
  mempty  = Pathsum 0 0 0 0 0 []
  mappend = (<>)

instance (Eq g, Abelian g) => Num (Pathsum g) where
  (+)                          = plus
  (*)                          = (flip times)
  negate (Pathsum a b c d e f) = Pathsum a b c d (lift 1 + e) f
  abs (Pathsum a b c d e f)    = Pathsum a b c d (dropConstant e) f
  signum sop                   = sop
  fromInteger                  = identity . fromInteger

instance Functor Pathsum where
  fmap g (Pathsum a b c d e f) = Pathsum a b c d (cast g e) f

{--------------------------
 Reduction rules
 --------------------------}

{-
class RewriteRule rule g where
  matchAll :: Pathsum g -> [rule]
  matchOne :: Pathsum g -> rule
  apply :: rule -> Pathsum g -> Pathsum g

data E = E !Var {-# UNBOX #-}

instance (Eq g, Periodic g) => RewriteRule E g where
  match = matchElim
  apply = applyElim
-}

-- | Maps the order 1 and order 2 elements of a group to FF2
injectFF2 :: Periodic g => g -> Maybe FF2
injectFF2 a = case order a of
  1 -> Just 0
  2 -> Just 1
  _ -> Nothing

-- | Gives a Boolean polynomial equivalent to the current polynomial, if possible
toBooleanPoly :: (Eq g, Periodic g) => PseudoBoolean v g -> Maybe (SBool v)
toBooleanPoly = castMaybe injectFF2

-- | Elim rule. \(\dots(\sum_y)\dots = \dots 2 \dots\)
matchElim :: (Eq g, Periodic g) => Pathsum g -> [Var]
matchElim sop = msum . (map go) $ internalPaths sop
  where go v = if Set.member v (vars $ phasePoly sop) then [] else [v]

-- | Generic HH rule. \(\dots(\sum_y (-1)^{y\cdot f})\dots = \dots|_{f = 0}\)
matchHH :: (Eq g, Periodic g) => Pathsum g -> [(Var, SBool Var)]
matchHH sop = msum . (map (maybeToList . go)) $ internalPaths sop
  where go v = toBooleanPoly (quotVar v $ phasePoly sop) >>= \p -> return (v, p)

-- | Solvable instances of the HH rule.
--   \(\dots(\sum_y (-1)^{y(z \oplus f)})\dots = \dots[z \gets f]\)
matchHHSolve :: (Eq g, Periodic g) => Pathsum g -> [(Var, Var, SBool Var)]
matchHHSolve sop = do
  (v, p)   <- matchHH sop
  (v', p') <- solveForX p
  case v' of
    PVar _ -> return (v, v', p')
    _      -> mzero

-- | Instances of the HH rule with a linear substitution
matchHHLinear :: (Eq g, Periodic g) => Pathsum g -> [(Var, Var, SBool Var)]
matchHHLinear sop = do
  (v, p)   <- filter ((<= 1) . degree . snd) $ matchHH sop
  (v', p') <- solveForX p
  case v' of
    PVar _ -> return (v, v', p')
    _      -> mzero

-- | Instances of the HH rule with only internal substitutions
matchHHInternal :: (Eq g, Periodic g) => Pathsum g -> [(Var, Var, SBool Var)]
matchHHInternal sop = do
  (v, p)   <- matchHH sop
  (v', p') <- filter ((flip elem) (internalPaths sop) . fst) $ solveForX p
  case v' of
    PVar _ -> return (v, v', p')
    _      -> mzero

-- | Solvable instance of the HH rule where \(f = 1 \oplus \prod_{x\in X} x\)
matchHHProduct :: (Eq g, Periodic g) => Pathsum g -> [(Var, [Var])]
matchHHProduct sop = do
  (v, p) <- matchHH sop
  vars <- case toTermList (1 + p) of
    [(_, m)] -> return . Set.toList . vars $ m
    _        -> []
  return (v, vars)

-- | Fully reducible instance of the HH product. Equivalent to HHProduct
--   followed by a series of HH rules when there are no input or free variables
matchHHProduct' :: (Eq g, Periodic g) => Pathsum g -> [(Var, [Var])]
matchHHProduct' sop = do
  (v, p) <- matchHH sop
  vars <- case toTermList (1 + p) of
    [(_, m)] -> return . Set.toList . vars $ m
    _        -> []
  case all isP vars of
    True  -> return (v, vars)
    False -> mzero

-- | Instances of the \(\omega\) rule
matchOmega :: (Eq g, Periodic g, Dyadic g) => Pathsum g -> [(Var, SBool Var)]
matchOmega sop = do
  v <- internalPaths sop
  p <- maybeToList . toBooleanPoly . addFactor v $ phasePoly sop
  return (v, p)
  where addFactor v p = constant (fromDyadic $ dyadic 3 1) + quotVar v p

-- | Instances of the var rule
matchVar :: Eq g => Pathsum g -> [(Var, SBool Var)]
matchVar sop = do
  p       <- outVals sop
  (v, p') <- solveForX p
  case (v, p') of
    (_, 0)      -> mzero
    (PVar _, p) -> return (v, ofVar v + p')
    _           -> mzero
  
{--------------------------
 Pattern synonyms
 --------------------------}

-- | Ordering of solvable hh instances
hhOrder :: (Var, Var, SBool Var) -> (Var, Var, SBool Var) -> Ordering
hhOrder (_,_,p) (_,_,q) = compare (length $ toTermList p) (length $ toTermList q)

-- | Pattern synonym for Elim
pattern Triv :: (Eq g, Num g) => Pathsum g
pattern Triv <- (isTrivial -> True)

-- | Pattern synonym for Elim
pattern Elim :: (Eq g, Periodic g) => Var -> Pathsum g
pattern Elim v <- (matchElim -> (v:_))

-- | Pattern synonym for HH
pattern HH :: (Eq g, Periodic g) => Var -> SBool Var -> Pathsum g
pattern HH v p <- (matchHH -> (v, p):_)

-- | Pattern synonym for solvable HH instances
pattern HHSolved :: (Eq g, Periodic g) => Var -> Var -> SBool Var -> Pathsum g
pattern HHSolved v v' p <- (matchHHSolve -> (v, v', p):_)

-- | Pattern synonym for linear HH instances
pattern HHLinear :: (Eq g, Periodic g) => Var -> Var -> SBool Var -> Pathsum g
pattern HHLinear v v' p <- (matchHHLinear -> (v, v', p):_)

-- | Pattern synonym for internal HH instances
pattern HHInternal :: (Eq g, Periodic g) => Var -> Var -> SBool Var -> Pathsum g
pattern HHInternal v v' p <- (matchHHInternal -> (v, v', p):_)

-- | Pattern synonym for HH instances where the polynomial is a product
pattern HHProduct :: (Eq g, Periodic g) => Var -> [Var] -> Pathsum g
pattern HHProduct v vs <- (matchHHProduct -> (v, vs):_)

-- | Pattern synonym for HH instances where the polynomial is strictly a
--   function of input variables
pattern HHKill :: (Eq g, Periodic g) => Var -> SBool Var -> Pathsum g
pattern HHKill v p <- (filter (all (not . isP) . vars . snd) . matchHH -> (v, p):_)

-- | Pattern synonym for HH instances where the polynomial is empty
pattern Zero :: (Eq g, Periodic g) => Var -> Pathsum g
pattern Zero v <- (filter ((== 1) . snd) . matchHH -> (v, p):_)

-- | Pattern synonym for Omega instances
pattern Omega :: (Eq g, Periodic g, Dyadic g) => Var -> SBool Var -> Pathsum g
pattern Omega v p <- (matchOmega -> (v, p):_)

-- | Pattern synonym for var instances
pattern Var :: Eq g => Var -> SBool Var -> Pathsum g
pattern Var v p <- (matchVar -> (v, p):_)

{--------------------------
 Applying reductions
 --------------------------}

-- | Apply an elim rule. Does not check if the instance is valid
applyElim :: Var -> Pathsum g -> Pathsum g
applyElim (PVar i) (Pathsum a b c d e f) = Pathsum (a-2) b c (d-1) e' f'
  where e' = renameMonotonic varShift e
        f' = map (renameMonotonic varShift) f
        varShift (PVar j)
          | j > i     = PVar $ j - 1
          | otherwise = PVar $ j
        varShift v = v

-- | Apply a (solvable) HH rule. Does not check if the instance is valid
applyHHSolved :: (Eq g, Abelian g) => Var -> Var -> SBool Var -> Pathsum g -> Pathsum g
applyHHSolved (PVar i) v p (Pathsum a b c d e f) = Pathsum a b c (d-1) e' f'
  where e' = renameMonotonic varShift . subst v p . remVar (PVar i) $ e
        f' = map (renameMonotonic varShift . subst v p) f
        varShift (PVar j)
          | j > i     = PVar $ j - 1
          | otherwise = PVar $ j
        varShift v = v

-- | Apply an HH product rule. Does not check if the instance is valid
applyHHProduct :: (Eq g, Abelian g) => Var -> [Var] -> Pathsum g -> Pathsum g
applyHHProduct (PVar i) vs (Pathsum a b c d e f) = Pathsum a' b c d' e' f
  where m  = length vs
        a' = a + 2*(m-1)
        d' = d + (m-1)
        e' = foldr (+) (renameMonotonic varShift . remVar (PVar i) $ e) constraints
        varShift (PVar j)
          | j > i     = PVar $ j - 1
          | otherwise = PVar $ j
        varShift v = v
        constraints = [ofVar (PVar i) * (1 + ofVar v) | (i,v) <- zip [d-1..] vs]

-- | Apply a fully reducible HH product. Does not check if the instance is valid
applyHHProduct' :: (Eq g, Abelian g) => Var -> [Var] -> Pathsum g -> Pathsum g
applyHHProduct' (PVar i) vs (Pathsum a b c d e f) = foldl' go (Pathsum a b c (d-1) e' f') (reverse $ sort vs)
  where e' = renameMonotonic varShift . remVar (PVar i) $ e
        f' = map (renameMonotonic varShift) f
        varShift (PVar j)
          | j > i     = PVar $ j - 1
          | otherwise = PVar $ j
        varShift v = v
        go ps = snd . expand ps

-- | Apply an (\omega\) rule. Does not check if the instance is valid
applyOmega :: (Eq g, Abelian g, Dyadic g) => Var -> SBool Var -> Pathsum g -> Pathsum g
applyOmega (PVar i) p (Pathsum a b c d e f) = Pathsum (a-1) b c (d-1) e' f'
  where e' = renameMonotonic varShift $ p' + remVar (PVar i) e
        f' = map (renameMonotonic varShift) f
        p' = constant (fromDyadic $ dyadic 1 2) + distribute (fromDyadic $ dyadic 3 1) (lift p)
        varShift (PVar j)
          | j > i     = PVar $ j - 1
          | otherwise = PVar $ j
        varShift v = v

-- | Apply a zero rule. Does not check if the instance is valid
applyZero :: (Eq g, Abelian g) => Var -> Pathsum g -> Pathsum g
applyZero v (Pathsum a b c d e f) = Pathsum 0 b c 1 (lift $ ofVar (PVar 0)) [0 | x <- f]

-- | Apply a var rule. Does not check if the instance is valid
applyVar :: (Eq g, Abelian g) => Var -> SBool Var -> Pathsum g -> Pathsum g
applyVar v p (Pathsum a b c d e f) = Pathsum a b c d (subst v p e) (map (subst v p) f)

-- | Finds and applies the first elimination instance
rewriteElim :: (Eq g, Periodic g) => Pathsum g -> Pathsum g
rewriteElim sop = case sop of
  Elim v -> applyElim v sop
  _      -> sop

-- | Finds and applies the first hh instance
rewriteHH :: (Eq g, Periodic g) => Pathsum g -> Pathsum g
rewriteHH sop = case sop of
  HHSolved v v' p -> applyHHSolved v v' p sop
  _               -> sop

-- | Finds and applies the first omega instance
rewriteOmega :: (Eq g, Periodic g, Dyadic g) => Pathsum g -> Pathsum g
rewriteOmega sop = case sop of
  Omega v p -> applyOmega v p sop
  _         -> sop

-- | Finds and applies the first var instance
rewriteVar :: (Eq g, Abelian g) => Pathsum g -> Pathsum g
rewriteVar sop = case sop of
  Var v p -> applyVar v p sop
  _       -> sop

-- | Abstracts a monomial into a fresh path variable. The reverse of an HH
abstractMono :: (Eq g, Abelian g) => [Var] -> Pathsum g -> Pathsum g
abstractMono m (Pathsum a b c d e f) = Pathsum a' b c (d + 2) e' f' where
  y = ofVar $ PVar d
  z = ofVar $ PVar (d+1)
  a' = a + 2
  e' = substMonomial m z e + (distribute 1 $ y*(ofMonomial (monomial m) + z))
  f' = map (substMonomial m z) f

{--------------------------
 Reduction procedures
 --------------------------}

-- | Performs basic simplifications
simplify :: (Eq g, Periodic g, Dyadic g) => Pathsum g -> Pathsum g
simplify sop = case sop of
  Zero y         -> applyZero y sop
  Elim y         -> simplify $ applyElim y sop
  HHLinear y z p -> simplify $ applyHHSolved y z p sop
  Omega y p      -> simplify $ applyOmega y p sop
  _              -> sop

-- | The rewrite system of M. Amy,
--   / Towards Large-Scaled Functional Verification of Universal Quantum Circuits /, QPL 2018.
--   Generally effective at evaluating (symbolic) values.
grind :: (Eq g, Periodic g, Dyadic g) => Pathsum g -> Pathsum g
grind sop = case sop of
  Zero y         -> applyZero y sop
  Elim y         -> grind $ applyElim y sop
  Omega y p      -> grind $ applyOmega y p sop
  HHLinear y z p -> grind $ applyHHSolved y z p sop
  HHSolved y z p -> grind $ applyHHSolved y z p sop
  _              -> sop

-- | A normalization procedure for Clifford circuits
normalizeClifford :: (Eq g, Periodic g, Dyadic g) => Pathsum g -> Pathsum g
normalizeClifford sop = go $ sop .> hLayer .> hLayer where
  hLayer = foldr (<>) mempty $ replicate (outDeg sop) hgate
  go sop = case sop of
    Zero y           -> applyZero y sop
    Elim y           -> go $ applyElim y sop
    HHInternal y z p -> go $ applyHHSolved y z p sop
    Omega y p        -> go $ applyOmega y p sop
    HHSolved y z p   -> go $ applyHHSolved y z p sop
    _                -> sop

{--------------------------
 Equivalence
 --------------------------}

-- | Checks whether two arbitrary path sums are equal by vectorizing them
(~~) :: (Eq g, Periodic g, Dyadic g) => Pathsum g -> Pathsum g -> Bool
(~~) a b = grind (vectorize a) == grind (vectorize b)

-- | Checks whether two arbitrary path sums are equal up to global phase
(~~*) :: (Eq g, Periodic g, Dyadic g) => Pathsum g -> Pathsum g -> Bool
(~~*) a b = grind (vectorize (a <> dagger a)) == grind (vectorize (b <> dagger b))

{--------------------------
 Simulation
 --------------------------}

-- | Gets the magnitude of the paths
pathMagnitude :: RealFloat f => Pathsum g -> f
pathMagnitude (Pathsum k _ _ _ _ _) = base**(fromIntegral $ signum (-k)) where
  base = case k `mod` 2 of
    0 -> fromInteger $ 1 `shiftL` (abs $ k `div` 2)
    1 -> sqrt(2.0) * (fromInteger $ 1 `shiftL` (((abs k)-1) `div` 2))

-- | Gets the (global) phase of the paths
pathPhase :: RealFloat f => Pathsum DMod2 -> Complex f
pathPhase (Pathsum _ _ _ _ p _) =
  let phase = unpack $ getConstant p in
    case (numer phase, denomExp phase) of
      (0, 0) -> 1 :+ 0
      (1, 0) -> (-1) :+ 0
      (1, 1) -> 0 :+ 1
      (3, 1) -> 0 :+ (-1)
      (1, 2) -> 1/sqrt(2) :+ 1/sqrt(2)
      (3, 2) -> (-1)/sqrt(2) :+ 1/sqrt(2)
      (5, 2) -> (-1)/sqrt(2) :+ (-1)/sqrt(2)
      (7, 2) -> 1/sqrt(2) :+ (-1)/sqrt(2)
      _      -> mkPolar 1 (pi * (fromRational . toRational $ phase))

-- | Gets the cofactors of some path variable
expand :: (Eq g, Abelian g) => Pathsum g -> Var -> (Pathsum g, Pathsum g)
expand (Pathsum a b c d e f) v@(PVar i) = (p0, p1) where
  e0  = renameMonotonic varShift $ subst v 0 e
  e1  = renameMonotonic varShift $ subst v 1 e
  f0  = map (renameMonotonic varShift . subst v 0) f
  f1  = map (renameMonotonic varShift . subst v 1) f
  p0  = Pathsum a b c (d-1) e0 f0
  p1  = Pathsum a b c (d-1) e1 f1
  varShift (PVar j)
    | j > i     = PVar $ j - 1
    | otherwise = PVar $ j

-- | Simulates a pathsum on a given input
simulate :: (RealFloat f, Show f) => Pathsum DMod2 -> [FF2] -> Map [FF2] (Complex f)
simulate sop xs = go $ sop * ket (map constant xs)
  where go      = go' . grind
        go' ps  = case ps of
          (Pathsum k 0 _ 0 p xs) ->
            let phase     = pathPhase ps
                magnitude = pathMagnitude ps
            in
              Map.singleton (map getConstant xs) ((magnitude :+ 0) * phase)
          (Pathsum k 0 n i p xs) ->
            let (p0, p1) = expand ps (PVar $ i-1) in
              Map.unionWith (+) (go p0) (go p1)
          _                      -> error "Incompatible dimensions"

-- | Evaluates a pathsum on a given input and output
amplitude :: (RealFloat f, Show f) => [FF2] -> Pathsum DMod2 -> [FF2] -> Complex f
amplitude o sop i = (simulate (bra (map constant o) * sop) i)![]

-- | Set cover solver
setCover :: Ord a => [a] -> [[a]] -> [a]
setCover u sets = go [] u sets where
  histo sets a =
    let indicator = map (\s -> if a `elem` s then 1 else 0) sets in
      (foldl (+) 0 indicator, a)

  go cover u []   = cover
  go cover u sets =
    let freqs = map (histo sets) u
        maxV  = snd $ maximum freqs
    in
      go (maxV:cover) u (filter (not . (maxV `elem`)) sets)

-- | Gives a bound for the complexity using set-cover decomposition
setcoverBound :: [FF2] -> Pathsum DMod2 -> [FF2] -> Int
setcoverBound o sop i = length $ setCover u sets where
  sop' = simplify $ ket (map constant i) .> sop .> bra (map constant o)
  
  order (a,x)   = denomExp (unpack a) + degree x

  poly = phasePoly sop'

  u = Set.toList $ vars poly

  sets =
    let f (a,x) = order (a,x) >= 3 in
      map (\(a,x) -> Set.toList $ vars x) . filter f . toTermList $ poly

-- | Gives a bound for the complexity using stabilizer decompositions
stabsimBound :: [FF2] -> Pathsum DMod2 -> [FF2] -> Int
stabsimBound o sop i = length tStates where
  sop' = simplify $ ket (map constant i) .> sop .> bra (map constant o)
  
  poly = fourier $ phasePoly sop'

  tStates =
    let f (a,x) = denomExp (unpack a) >= 2 in
      filter f $ toTermList poly
  

-- | Performs a strong simulation using set cover based methods
ssimulate :: (RealFloat f, Show f) => [FF2] -> Pathsum DMod2 -> [FF2] -> Complex f
ssimulate o sop i = go $ ket (map constant i) .> sop .> bra (map constant o) where
  order (a,x)   = denomExp (unpack a) + degree x

  nonCliffTms v =
    let f (a,x) = Set.member v (vars x) && order (a,x) >= 3 in
      length . filter f . toTermList

  greedySelect p =
    let xs = [(nonCliffTms v p, v) | v <- Set.toList (vars p)] in
      snd . maximumBy (\a b -> compare (fst a) (fst b)) $ xs

  go      = go' . simplify
  go' sop = case sop of
    (Pathsum k 0 0 0 p []) ->
      let phase     = pathPhase sop
          magnitude = (pathMagnitude sop) :+ 0
      in
        magnitude * phase
    (Pathsum k 0 0 n p []) ->
      let v       = greedySelect p
          (p0,p1) = expand sop v
      in
        (go p0) + (go p1)

-- | Checks identity by checking inputs iteratively
isIdentity :: (Eq g, Periodic g, Dyadic g) => Pathsum g -> Bool
isIdentity sop
  | isTrivial sop = True
  | otherwise     = case inDeg sop of
      0 -> False
      i -> let p0 = (grind $ identity (i-1) <> ket [0] .> sop .> identity (i-1) <> bra [0])
               p1 = (grind $ identity (i-1) <> ket [1] .> sop .> identity (i-1) <> bra [1])
           in
             isIdentity p0 && isIdentity p1

-- | Checks whether a state is the density matrix of a pure state by computing the purity
isPure :: (Eq g, Periodic g, Dyadic g) => Pathsum g -> Bool
isPure sop
  | inDeg sop /= outDeg sop = False
  | otherwise               = purity == identity 0 where
      purity = grind $ trace $ sop .> sop

{--------------------------
 Testing
 --------------------------}

-- | Test suite for internal use
runTests :: () -> IO ()
runTests _ = do
  print $ isIdentity (applyX 0 (xgate :: Pathsum DMod2))
  print $ isIdentity (applyY 0 (ygate :: Pathsum DMod2))
  print $ isIdentity (applyZ 0 (zgate :: Pathsum DMod2))
  print $ isIdentity (applyS 0 (sdggate :: Pathsum DMod2))
  print $ isIdentity (applySdg 0 (sgate :: Pathsum DMod2))
  print $ isIdentity (applyT 0 (tdggate :: Pathsum DMod2))
  print $ isIdentity (applyTdg 0 (tgate :: Pathsum DMod2))
  print $ isIdentity (applyH 0 (hgate :: Pathsum DMod2))
  print $ isIdentity (applyCZ 0 1 (czgate :: Pathsum DMod2))
  print $ isIdentity (applyCX 0 1 (cxgate :: Pathsum DMod2))
  print $ isIdentity (applySwap 0 1 (swapgate :: Pathsum DMod2))
  print $ isIdentity (applyCCZ 0 1 2 (cczgate :: Pathsum DMod2))
  print $ isIdentity (applyCCX 0 1 2 (ccxgate :: Pathsum DMod2))
  print $ isIdentity (applyMCT [0,1,2] 3 (mctgate 3 :: Pathsum DMod2))
  print $ isIdentity (applyCX 1 0 (swapgate .> cxgate .> swapgate :: Pathsum DMod2))
  print $ applyX 0 (identity 1) == (xgate :: Pathsum DMod2)
  print $ applyY 0 (identity 1) == (ygate :: Pathsum DMod2)
  print $ applyZ 0 (identity 1) == (zgate :: Pathsum DMod2)
  print $ applyS 0 (identity 1) == (sgate :: Pathsum DMod2)
  print $ applySdg 0 (identity 1) == (sdggate :: Pathsum DMod2)
  print $ applyT 0 (identity 1) == (tgate :: Pathsum DMod2)
  print $ applyTdg 0 (identity 1) == (tdggate :: Pathsum DMod2)
  print $ applyH 0 (identity 1) == (hgate :: Pathsum DMod2)
  print $ applyCZ 0 1 (identity 2) == (czgate :: Pathsum DMod2)
  print $ applyCX 0 1 (identity 2) == (cxgate :: Pathsum DMod2)
  print $ applySwap 0 1 (identity 2) == (swapgate :: Pathsum DMod2)
  print $ applyCCZ 0 1 2 (identity 3) == (cczgate :: Pathsum DMod2)
  print $ applyCCX 0 1 2 (identity 3) == (ccxgate :: Pathsum DMod2)
  print $ applyMCT [0,1,2] 3 (identity 4) == (mctgate 3 :: Pathsum DMod2)
  print $ applyCX 1 0 (identity 2) == (swapgate .> cxgate .> swapgate :: Pathsum DMod2)

{--------------------------
 Examples
 --------------------------}

-- | A symbolic state |x>
sstate :: Pathsum DMod2
sstate = open $ identity 1

-- | A bell state
bellstate :: Pathsum DMod2
bellstate = fresh <> fresh .> hgate <> (identity 1) .> cxgate

-- | Teleportation circuit
teleport :: Pathsum DMod2
teleport = (identity 1) <> bellstate .>
           cxgate <> (identity 1) .>
           hgate <> cxgate .>
           swapgate <> hgate .>
           (identity 1) <> cxgate .>
           swapgate <> hgate

-- | Teleportation channel
teleportChannel :: Pathsum DMod2
teleportChannel = channelize ((identity 1) <> bellstate) .>
                  channelize (cxgate <> (identity 1)) .>
                  channelize (hgate <> cxgate) .>
                  embed measureGate 4 (* 3) (* 3) .>
                  embed measureGate 4 (\i -> i*3 + 1) (\j -> j*3 + 1) .>
                  channelize (swapgate <> hgate) .>
                  channelize ((identity 1) <> cxgate) .>
                  channelize (swapgate <> hgate) .>
                  embed epsilon 4 (* 3) (* 3) .> -- trace out first qubit
                  embed epsilon 2 (* 2) (* 2)    -- trace out second
           
-- | Verify teleportation
verifyTele :: () -> IO ()
verifyTele _ = case (densify sstate == grind (ptrace . ptrace . densify $ sstate .> teleport)) of
  True -> putStrLn "Identity"
  False -> putStrLn "Not identity"
  
-- | Verify teleportation channel
verifyTeleC :: () -> IO ()
verifyTeleC _ = case (rho == grind (rho .> teleportChannel)) of
  True -> putStrLn "Identity"
  False -> putStrLn "Not identity"
  where rho = grind $ vectorize $ densify sstate

-- | The |A> = T|+> state
aState :: Pathsum DMod2
aState = fresh .> hgate .> tgate

-- | T gate teleportation channel
teleportTChannel :: Pathsum DMod2
teleportTChannel = channelize ((identity 1) <> aState) .>
                   channelize (cxgate) .>
                   embed measureGate 2 (\i -> i*2 + 1) (\j -> j*2 + 1) .>
                   channelize (controlled sgate) .>
                   embed epsilon 2 (\i -> i*2 + 1) (\j -> j*2 + 1) -- trace out the resource state

-- | Verify teleportation channel
verifyTeleT :: () -> IO ()
verifyTeleT _ = case (channelize tgate == grind (teleportTChannel)) of
  True -> putStrLn "Identity"
  False -> putStrLn "No identity"

-- | Relation 13 from Bian and Selinger's presentation of the 2-qubit Clifford+T group
cliffordT13 :: Pathsum DMod2
cliffordT13 = c .> c where
  c = cxgate .>
      xgate <> (tgate .> hgate .> tgate .> hgate .> tdggate) .>
      cxgate .>
      xgate <> (tgate .> hgate .> tdggate .> hgate .> tdggate)

-- | Pipeline for applying rewrites in sequence
(|>) :: a -> (a -> b) -> b
a |> f = f a

infixl 1 |>

-- | A manual proof of 13
cliffordT13_is_identity () = case isIdentity reducedSOP of
  True -> putStrLn "Identity"
  False -> putStrLn "Not identity"
  where reducedSOP =
          let c1      = vectorize cliffordT13
              c2      = abstractMono [PVar 0, PVar 5] c1
              (a,b,c) = head $ tail $ matchHHSolve c2
              c3      = applyHHSolved a b c c2
              c4      = rewriteElim c3
              c5      = rewriteOmega c4
              c6      = applyVar (PVar 0) (ofVar (PVar 0) + 1) c5
              c7      = abstractMono [PVar 0, PVar 5] c6
              (e,f,g) = head $ matchHHSolve c7
              c8      = applyHHSolved e f g c7
              c9      = rewriteElim c8
              c10     = rewriteHH c9
              c11     = rewriteElim c10
              c12     = grind c11
          in
            grind $ (identity 2 <> c12) .> (epsilonN 2 <> identity 2)
              
-- | Relation 14 from Bian and Selinger's presentation of the 2-qubit Clifford+T group
cliffordT14 :: Pathsum DMod2
cliffordT14 =
  x1 .>
  cxgate .>
  x1 .>
  t2 .>
  h2 .>
  t2 .>
  h2 .>
  tdg2 .>
  cxgate .>
  sdg1 .>
  t2 .>
  h1 .>
  h2 .>
  tdg1 .>
  s2 .>
  tdg2 .>
  x2 .>
  xcgate .>
  x2 .>
  t1 .>
  h1 .>
  t1 .>
  h1 .>
  tdg1 .>
  xcgate .>
  t1 .>
  t2 .>
  h1 .>
  sdg2 .>
  s1 .>
  h2 .>
  tdg1 .>
  tdg2 .>
  cxgate .>
  t2 .>
  h2 .>
  tdg2 .>
  h2 .>
  tdg2 .>
  x1 .>
  cxgate .>
  x1 .>
  t2 .>
  t1 .>
  h2 .>
  sdg1 .>
  s2 .>
  h1 .>
  tdg1 .>
  xcgate .>
  t1 .>
  h1 .>
  tdg1 .>
  h1 .>
  tdg1 .>
  x2 .>
  xcgate .>
  x2 .>
  t1 .>
  h1 .>
  sdg2 .>
  s1 .>
  h2 .>
  tdg2
  where x1 = xgate <> identity 1
        x2 = identity 1 <> xgate
        h1 = hgate <> identity 1
        h2 = identity 1 <> hgate
        t1 = tgate <> identity 1
        t2 = identity 1 <> tgate
        s1 = sgate <> identity 1
        s2 = identity 1 <> sgate
        tdg1 = tdggate <> identity 1
        tdg2 = identity 1 <> tdggate
        sdg1 = sdggate <> identity 1
        sdg2 = identity 1 <> sdggate
        xcgate = swapgate .> cxgate .> swapgate<|MERGE_RESOLUTION|>--- conflicted
+++ resolved
@@ -634,11 +634,7 @@
 
 -- | Bind some collection of free variables in a path sum
 bind :: (Foldable f, Eq g, Abelian g) => f String -> Pathsum g -> Pathsum g
-<<<<<<< HEAD
-bind = flip (foldl go)
-=======
 bind = flip (foldl' go)
->>>>>>> aa2205f7
   where go sop x =
           let v = IVar $ inDeg sop in
             sop { inDeg = (inDeg sop) + 1,
