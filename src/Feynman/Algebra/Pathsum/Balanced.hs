--- conflicted
+++ resolved
@@ -1268,13 +1268,6 @@
     0 -> fromInteger $ 1 `shiftL` (abs $ k `div` 2)
     1 -> sqrt(2.0) * (fromInteger $ 1 `shiftL` (((abs k)-1) `div` 2))
 
-<<<<<<< HEAD
--- | Gets the cofactors of some path variable
-expand :: (Eq g, Abelian g) => Pathsum g -> Var -> (Pathsum g, Pathsum g)
-expand (Pathsum a b c d e f) v@(PVar i) = (p0, p1) where
-  p0  = Pathsum a b c (d-1) (renameMonotonic varShift $ subst v 0 e) (map (renameMonotonic varShift . subst v 0) f)
-  p1  = Pathsum a b c (d-1) (renameMonotonic varShift $ subst v 1 e) (map (renameMonotonic varShift . subst v 1) f)
-=======
 -- | Gets the (global) phase of the paths
 pathPhase :: RealFloat f => Pathsum DMod2 -> Complex f
 pathPhase (Pathsum _ _ _ _ p _) =
@@ -1299,7 +1292,6 @@
   f1  = map (renameMonotonic varShift . subst v 1) f
   p0  = Pathsum a b c (d-1) e0 f0
   p1  = Pathsum a b c (d-1) e1 f1
->>>>>>> 63218775
   varShift (PVar j)
     | j > i     = PVar $ j - 1
     | otherwise = PVar $ j
@@ -1310,17 +1302,10 @@
   where go      = go' . grind
         go' ps  = case ps of
           (Pathsum k 0 _ 0 p xs) ->
-<<<<<<< HEAD
-            let phase     = pi * (fromRational . toRational $ getConstant p)
-                magnitude = pathMagnitude ps
-            in
-              Map.singleton (map getConstant xs) (mkPolar magnitude phase)
-=======
             let phase     = pathPhase ps
                 magnitude = pathMagnitude ps
             in
               Map.singleton (map getConstant xs) ((magnitude :+ 0) * phase)
->>>>>>> 63218775
           (Pathsum k 0 n i p xs) ->
             let (p0, p1) = expand ps (PVar $ i-1) in
               Map.unionWith (+) (go p0) (go p1)
