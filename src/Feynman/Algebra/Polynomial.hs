--- conflicted
+++ resolved
@@ -19,11 +19,8 @@
   Symbolic(..)) where
 
 import Data.Set (Set)
-<<<<<<< HEAD
 import qualified Data.Set as Set
-=======
 import Data.Maybe (isJust,fromJust)
->>>>>>> 57045d66
 
 import Feynman.Algebra.Base
 
