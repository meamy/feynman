--- conflicted
+++ resolved
@@ -5,12 +5,9 @@
 {-# HLINT ignore "Redundant bracket" #-}
 module Main (main) where
 
-<<<<<<< HEAD
-import Benchmarks
-import Control.DeepSeq (NFData, deepseq)
-=======
 import Feynman.Core (Primitive,
                      ID,
+                     Loc,
                      simplifyPrimitive',
                      expandCNOT,
                      expandCNOT',
@@ -19,16 +16,20 @@
                      expandCZ,
                      idsW)
 
+import Feynman.Frontend.Frontend
 import qualified Feynman.Frontend.DotQC as DotQC
 
+import Feynman.Frontend.OpenQASM.Driver
 import qualified Feynman.Frontend.OpenQASM.Syntax as QASM2
 import qualified Feynman.Frontend.OpenQASM.Lexer  as QASM2Lexer
 import qualified Feynman.Frontend.OpenQASM.Parser as QASM2Parser
 
+import Feynman.Frontend.OpenQASM3.Driver
 import qualified Feynman.Frontend.OpenQASM3.Chatty as Chatty
 import qualified Feynman.Frontend.OpenQASM3.Parser as QASM3Parser
 import qualified Feynman.Frontend.OpenQASM3.Syntax as QASM3Syntax
 import qualified Feynman.Frontend.OpenQASM3.Syntax.Transformations as QASM3
+import qualified Feynman.Frontend.OpenQASM3.Semantics as QASM3
 
 import Feynman.Optimization.PhaseFold
 import Feynman.Optimization.StateFold
@@ -40,32 +41,22 @@
 import Feynman.Verification.Symbolic
 
 import System.Environment (getArgs)
+import System.FilePath    (takeBaseName, takeDirectory, takeExtension)
 import System.CPUTime     (getCPUTime)
-import System.IO (hPutStrLn, stderr)
+import System.IO          (hPutStrLn, stderr)
+
+import Control.Monad
+import Control.DeepSeq (NFData, deepseq)
 
 import Data.List
 import qualified Data.Set as Set
 import Data.Map (Map)
 import qualified Data.Map as Map
-
->>>>>>> 6e975f69
-import Control.Monad
 import Data.ByteString (ByteString)
 import qualified Data.ByteString as B
-import Data.List
-import qualified Data.Set as Set
-import Debug.Trace as Trace
-import Feynman.Core hiding (getArgs, CZ)
-import qualified Feynman.Frontend.DotQC as DotQC
-import Feynman.Frontend.Frontend
-import Feynman.Frontend.OpenQASM.Driver
-import qualified Feynman.Frontend.OpenQASM.Syntax as QASM2
-import Feynman.Frontend.OpenQASM3.Driver
-import qualified Feynman.Frontend.OpenQASM3.Semantics as QASM3
-import qualified Feynman.Frontend.OpenQASM3.Syntax as QASM3
-import System.CPUTime (getCPUTime)
-import System.Environment (getArgs)
-import System.FilePath (takeBaseName, takeDirectory, takeExtension)
+import Data.Either (isRight)
+
+import Benchmarks
 
 {- Toolkit passes -}
 
@@ -78,26 +69,27 @@
 
 {- DotQC -}
 
-<<<<<<< HEAD
 runPasses :: forall a. (ProgramRepresentation a, NFData a) => [a -> a] -> Options -> String -> IO ()
 runPasses passFns options path = do
   parseResult <- readAndParse path
   case parseResult of
-    Left err -> putStrLn $ "ERROR: " ++ err
+    Left err -> hPutStrLn stderr $ "ERROR: " ++ err
     Right qprog -> do
       start <- qprog `deepseq` getCPUTime
       let qprog' = foldr ($) qprog passFns
       end <- qprog' `deepseq` getCPUTime
+      let eqCheck = equivalenceCheck qprog qprog'
+      let verified = verify options && isRight eqCheck
       when (verify options) . void $
         ( case equivalenceCheck qprog qprog' of
-            Left err -> putStrLn $ "ERROR: " ++ err
+            Left err -> hPutStrLn stderr $ "ERROR: " ++ err
             Right qprog -> return ()
         )
       let time = (fromIntegral $ end - start) / 10 ^ 9
       let stats = computeStats qprog
       let stats' = computeStats qprog'
       let name = takeBaseName path
-      putStr (prettyPrintWithBenchmarkInfo name time stats stats' qprog')
+      putStr (prettyPrintWithBenchmarkInfo name time stats stats' verified qprog')
 
 dotQCPasses :: Options -> [DotQC.DotQC -> DotQC.DotQC]
 dotQCPasses options = map (applyPass True) (passes options)
@@ -107,84 +99,6 @@
 
 qasm3Passes :: Options -> [QASM3.SyntaxNode Loc -> QASM3.SyntaxNode Loc]
 qasm3Passes options = map (applyPass $ pureCircuit options) (passes options)
-=======
-optimizeDotQC :: ([ID] -> [ID] -> [Primitive] -> [Primitive]) -> DotQC.DotQC -> DotQC.DotQC
-optimizeDotQC f qc = qc { DotQC.decls = map go $ DotQC.decls qc }
-  where go decl =
-          let circuitQubits = DotQC.qubits qc ++ DotQC.params decl
-              circuitInputs = (Set.toList $ DotQC.inputs qc) ++ DotQC.params decl
-              wrap g        = DotQC.fromCliffordT . g . DotQC.toCliffordT
-          in
-            decl { DotQC.body = wrap (f circuitQubits circuitInputs) $ DotQC.body decl }
-
-decompileDotQC :: DotQC.DotQC -> DotQC.DotQC
-decompileDotQC qc = qc { DotQC.decls = map go $ DotQC.decls qc }
-  where go decl =
-          let circuitQubits  = DotQC.qubits qc ++ DotQC.params decl
-              circuitInputs  = (Set.toList $ DotQC.inputs qc) ++ DotQC.params decl
-              resynthesize c = case resynthesizeCircuit $ DotQC.toCliffordT c of
-                Nothing -> c
-                Just c' -> DotQC.fromExtractionBasis c'
-          in
-            decl { DotQC.body = resynthesize $ DotQC.body decl }
-
-dotQCPass :: Pass -> (DotQC.DotQC -> DotQC.DotQC)
-dotQCPass pass = case pass of
-  Triv        -> id
-  Inline      -> DotQC.inlineDotQC
-  Unroll      -> id
-  MCT         -> DotQC.expandToffolis
-  CT          -> DotQC.expandAll
-  Simplify    -> DotQC.simplifyDotQC
-  Phasefold   -> optimizeDotQC phaseFold
-  PauliFold d -> optimizeDotQC (pauliFold d)
-  Statefold d -> optimizeDotQC (stateFold d)
-  CNOTMin     -> optimizeDotQC minCNOT
-  TPar        -> optimizeDotQC tpar
-  Cliff       -> optimizeDotQC (\_ _ -> simplifyCliffords)
-  CZ          -> optimizeDotQC (\_ _ -> expandCNOT)
-  CX          -> optimizeDotQC (\_ _ -> expandCZ)
-  Decompile   -> decompileDotQC
-
-equivalenceCheckDotQC :: DotQC.DotQC -> DotQC.DotQC -> Either String DotQC.DotQC
-equivalenceCheckDotQC qc qc' =
-  let circ    = DotQC.toCliffordT . DotQC.toGatelist $ qc
-      circ'   = DotQC.toCliffordT . DotQC.toGatelist $ qc'
-      vars    = union (DotQC.qubits qc) (DotQC.qubits qc')
-      ins     = Set.toList $ DotQC.inputs qc
-      result  = validate True vars ins circ circ'
-  in
-    case (DotQC.inputs qc == DotQC.inputs qc', result) of
-      (False, _)            -> Left $ "Circuits not equivalent (different inputs)"
-      (_, NotIdentity ce)   -> Left $ "Circuits not equivalent (" ++ ce ++ ")"
-      (_, Inconclusive sop) -> Left $ "Failed to verify: \n  " ++ show sop
-      _                     -> Right qc'
-
-runDotQC :: [Pass] -> Bool -> String -> ByteString -> IO ()
-runDotQC passes verify fname src = do
-  start <- getCPUTime
-  end   <- parseAndPass `seq` getCPUTime
-  case parseAndPass of
-    Left err        -> hPutStrLn stderr $ "ERROR: " ++ err
-    Right (qc, qc') -> do
-      let time = (fromIntegral $ end - start) / 10^9
-      let verStr = if verify then ", Verified" else ""
-      putStrLn $ "# Feynman -- quantum circuit toolkit"
-      putStrLn $ "# Original (" ++ fname ++ "):"
-      mapM_ putStrLn . map ("#   " ++) $ DotQC.showCliffordTStats qc
-      putStrLn $ "# Result (" ++ formatFloatN time 3 ++ "ms" ++ verStr ++ "):"
-      mapM_ putStrLn . map ("#   " ++) $ DotQC.showCliffordTStats qc'
-      if verify then putStrLn $ "# Verified" else return ()
-      putStrLn $ show qc'
-  where printErr (Left l)  = Left $ show l
-        printErr (Right r) = Right r
-        parseAndPass = do
-          qc  <- printErr $ DotQC.parseDotQC src
-          qc' <- return $ foldr dotQCPass qc passes
-          seq (DotQC.depth $ DotQC.toGatelist qc') (return ()) -- Nasty solution to strictifying
-          equivalenceCheckDotQC qc qc'
-          return (qc, qc')
->>>>>>> 6e975f69
 
 {- Deprecated transformations for benchmark suites -}
 benchPass :: (ProgramRepresentation a) => Options -> (a -> Either String a)
@@ -293,34 +207,19 @@
   "POPL25" -> runBenchmarks (benchPass options) (benchVerif options) benchmarksPOPL25
   f | ((drop (length f - 3) f) == ".qc") || ((drop (length f - 5) f) == ".qasm") -> runFile f
   f | otherwise -> putStrLn ("Unrecognized option \"" ++ f ++ "\"") >> printHelp
-<<<<<<< HEAD
   where
     o2 = [Simplify, Phasefold, Simplify, CT, Simplify, MCT]
     o3 = [CNOTMin, Simplify, Statefold 0, Phasefold, Simplify, CT, Simplify, MCT]
     o4 = [CNOTMin, Cliff, PauliFold 1, Simplify, Statefold 0, Phasefold, Simplify, CT, Simplify, MCT]
     apf = [Simplify, PauliFold 1, Simplify, Statefold 1, Phasefold, Simplify, CT, Simplify, MCT]
-    qpf = [Simplify, PauliFold 2, Simplify, Statefold 2, Phasefold, Simplify, CT, Simplify, MCT]
-    ppf = [Simplify, PauliFold 0, Simplify, Statefold 0, Phasefold, Simplify, CT, Simplify, MCT]
-    runFile f | (takeExtension f) == ".qc" = runPasses (dotQCPasses options) options f
-    runFile f
-      | (takeExtension f) == ".qasm" =
+    qpf = [Simplify, PauliFold 1, Simplify, Statefold 2, Phasefold, Simplify, CT, Simplify, MCT]
+    ppf = [Simplify, PauliFold 1, Simplify, Statefold 0, Phasefold, Simplify, CT, Simplify, MCT]
+    runFile f | (takeExtension f) == ".qc"   = runPasses (dotQCPasses options) options f
+    runFile f | (takeExtension f) == ".qasm" =
           if useQASM3 options
             then runPasses (qasm3Passes options) options f
             else runPasses (qasmPasses options) options f
     runFile f = putStrLn ("Unrecognized file type \"" ++ f ++ "\"") >> printHelp
-=======
-  where o2  = [Simplify,Phasefold,Simplify,CT,Simplify,MCT]
-        o3  = [CNOTMin,Simplify,Statefold 0,Phasefold,Simplify,CT,Simplify,MCT]
-        o4  = [CNOTMin,Cliff,PauliFold 1,Simplify,Statefold 0,Phasefold,Simplify,CT,Simplify,MCT]
-        apf = [Simplify,PauliFold 1,Simplify,Statefold 1,Phasefold,Simplify,CT,Simplify,MCT]
-        qpf = [Simplify,PauliFold 1,Simplify,Statefold 2,Phasefold,Simplify,CT,Simplify,MCT]
-        ppf = [Simplify,PauliFold 1,Simplify,Statefold 0,Phasefold,Simplify,CT,Simplify,MCT]
-        runFile f | (drop (length f - 3) f) == ".qc"   = B.readFile f >>= runDotQC (passes options) (verify options) f
-        runFile f | (drop (length f - 5) f) == ".qasm" =
-          if useQASM3 options then readFile f >>= runQASM3 (passes options) (verify options) (pureCircuit options) f
-                              else readFile f >>= runQASM (passes options) (verify options) (pureCircuit options) f
-        runFile f = putStrLn ("Unrecognized file type \"" ++ f ++ "\"") >> printHelp
->>>>>>> 6e975f69
 
 main :: IO ()
 main = getArgs >>= parseArgs False defaultOptions