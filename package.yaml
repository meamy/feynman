spec-version: 0.36.0

name:                Feynman
version:             0.1.0.0
github:              "meamy/feynman"
license:             BSD-3-Clause
license-file:        LICENSE.md
author:              "Matthew Amy"
maintainer:          "matt.e.amy@gmail.com"
copyright:           "2016 Matthew Amy"

extra-source-files:
- README.md

synopsis:            Quantum circuit optimization and verification tools
category:            Quantum

description: |
  Feynman is a toolkit for quantum circuit analysis in the path integral
  model of quantum mechanics. The toolkit comprises synthesis, 
  optimization and verification methods based around representations of 
  circuit actions as sums-over-paths.

dependencies:
- base >= 4.9 && < 5

ghc-options:
- -O2
- -Wno-unrecognised-pragmas

language: Haskell2010

default-extensions:
- BangPatterns
- ConstraintKinds
- ExistentialQuantification
- FlexibleContexts
- FlexibleInstances
- GADTs
- ImplicitParams
- ImportQualifiedPost
- Rank2Types
- TupleSections
- TypeFamilies

library:
  source-dirs: src
  build-tools:
  - alex
  - happy
  dependencies:
  - QuickCheck
  - array
  - bv
  - bytestring
  - containers
  - fast-digits
  - fin
  - ghc-prim
  - integer-gmp
  - minisat-solver
  - mtl
  - parsec
  - parsec3-numbers
  - random
  - reducers
  - vec
  when:
    condition: false
    exposed-modules:
    - Feynman.Algebra.Abstract
    - Feynman.Algebra.Pathsum.Generic
    - Feynman.Frontend.OpenQASM3.Semantics
    - Feynman.Verification.SOP

executables:
  feynopt:
    main:        FeynOpt.hs
    source-dirs: tools
    other-modules:
    - Benchmarks
    dependencies:
    - Feynman
    - QuickCheck
    - ansi-terminal
    - array
    - base
    - bv
    - bytestring
    - containers
    - deepseq
    - directory
    - filepath
    - random
  
  feynver:
    main:        FeynVerify.hs
    source-dirs: tools
    other-modules: []
    dependencies:
    - Feynman
    - QuickCheck
    - ansi-terminal
    - array
    - base
    - bv
    - bytestring
    - containers
    - parsec
    - transformers
  
  feynsim:
    main:        FeynSim.hs
    source-dirs: tools
    other-modules: []
    dependencies:
    - Feynman
    - QuickCheck
    - ansi-terminal
    - array
    - base
    - bv
    - bytestring
    - containers
    - parsec
    - transformers
  
  qc2qasm:
    main:        QC2Qasm.hs
    source-dirs: tools
    other-modules: []
    dependencies:
    - Feynman
    - base
    - bytestring
    - filepath
  
  ar21:
    main:        ar21.hs
    source-dirs: scripts
    other-modules: []
    dependencies:
    - Feynman
    - base
    - mtl
    - containers
  
  abr22:
    main:        abr22.hs
    source-dirs: scripts
    other-modules: []
    dependencies:
    - Feynman
    - base
    - mtl
    - containers
    - QuickCheck
  
  hs:
    main:        hs.hs
    source-dirs: scripts
    other-modules: []
    dependencies:
    - Feynman
    - base
    - mtl
    - containers
    - QuickCheck

tests:
<<<<<<< HEAD
  TestCoreGraph:
    main:                TestCoreGraph.hs
    source-dirs:         test
=======
  FeynmanSpecs:
    main:        Spec.hs
    source-dirs: test
>>>>>>> 6ddd733a
    ghc-options:
    - -threaded
    - -rtsopts
    - -with-rtsopts=-N
<<<<<<< HEAD
    dependencies:
    - Feynman
    - base
=======
    build-tools:
    - hspec-discover
    dependencies:
    - Feynman
    - base
    - hspec
>>>>>>> 6ddd733a
    - mtl
    - containers
    - QuickCheck<|MERGE_RESOLUTION|>--- conflicted
+++ resolved
@@ -168,31 +168,19 @@
     - QuickCheck
 
 tests:
-<<<<<<< HEAD
-  TestCoreGraph:
-    main:                TestCoreGraph.hs
-    source-dirs:         test
-=======
   FeynmanSpecs:
     main:        Spec.hs
     source-dirs: test
->>>>>>> 6ddd733a
     ghc-options:
     - -threaded
     - -rtsopts
     - -with-rtsopts=-N
-<<<<<<< HEAD
-    dependencies:
-    - Feynman
-    - base
-=======
     build-tools:
     - hspec-discover
     dependencies:
     - Feynman
     - base
     - hspec
->>>>>>> 6ddd733a
     - mtl
     - containers
     - QuickCheck